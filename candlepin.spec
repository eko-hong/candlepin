--- conflicted
+++ resolved
@@ -14,11 +14,7 @@
 Summary: Candlepin is an open source entitlement management system
 Group: Internet/Applications
 License: GPLv2
-<<<<<<< HEAD
-Version: 0.7.7.1
-=======
-Version: 0.7.8
->>>>>>> fdea8d87
+Version: 0.7.8.1
 Release: 1%{?dist}
 URL: http://fedorahosted.org/candlepin
 # Source0: https://fedorahosted.org/releases/c/a/candlepin/%{name}-%{version}.tar.gz
@@ -218,7 +214,21 @@
 
 
 %changelog
-<<<<<<< HEAD
+* Fri Aug 31 2012 jesus m. rodriguez <jesusr@redhat.com> 0.7.8-1
+- Pull curator classes out into their own package. (jbowes@redhat.com)
+- Fix certv1 content filtering on autobinds. (dgoodwin@redhat.com)
+- Performance fix for select best pools. (dgoodwin@redhat.com)
+- Removed unnecessary comments (mstead@redhat.com)
+- Adding comments to classes. (mstead@redhat.com)
+- Removed unnecessary product lookup for RO Pool provided products.  (mstead@redhat.com)
+- Added distinct to service level for owner query (mstead@redhat.com)
+- Improved query for retreiving service levels for owner. (mstead@redhat.com)
+- remove unnecessary assignment to null (jesusr@redhat.com)
+- Performance improvements when selecting best pools (mstead@redhat.com)
+- various findbugs cleanup (jesusr@redhat.com)
+- Don't use the real /etc/candlepin/candlepin.conf during testing (jbowes@redhat.com)
+- Add null check for Entitlement.getProductId (alikins@redhat.com)
+
 * Tue Aug 28 2012 jesus m. rodriguez <jesusr@redhat.com> 0.7.7.1-1
 - 851512: add restorecon -R to %%post (alikins@redhat.com)
 - Don't use the real /etc/candlepin/candlepin.conf during testing (jbowes@redhat.com)
@@ -236,22 +246,6 @@
 - Renaming method for getting owners of active products. (awood@redhat.com)
 - 842450: Fix newline issues in candlepin translations (bkearney@redhat.com)
 - First draft of script to mass load data for performance testing. (dgoodwin@redhat.com)
-=======
-* Fri Aug 31 2012 jesus m. rodriguez <jesusr@redhat.com> 0.7.8-1
-- Pull curator classes out into their own package. (jbowes@redhat.com)
-- Fix certv1 content filtering on autobinds. (dgoodwin@redhat.com)
-- Performance fix for select best pools. (dgoodwin@redhat.com)
-- Removed unnecessary comments (mstead@redhat.com)
-- Adding comments to classes. (mstead@redhat.com)
-- Removed unnecessary product lookup for RO Pool provided products.  (mstead@redhat.com)
-- Added distinct to service level for owner query (mstead@redhat.com)
-- Improved query for retreiving service levels for owner. (mstead@redhat.com)
-- remove unnecessary assignment to null (jesusr@redhat.com)
-- Performance improvements when selecting best pools (mstead@redhat.com)
-- various findbugs cleanup (jesusr@redhat.com)
-- Don't use the real /etc/candlepin/candlepin.conf during testing (jbowes@redhat.com)
-- Add null check for Entitlement.getProductId (alikins@redhat.com)
->>>>>>> fdea8d87
 
 * Tue Aug 28 2012 Alex Wood <awood@redhat.com> 0.7.7-1
 - 851512: add restorecon -R to %%post (alikins@redhat.com)

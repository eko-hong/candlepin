Feature: Register a Consumer
    In order to make subsequent calls to Candlepin
    As a Consumer
    I want to be able to obtain a valid Identity Certificate

    Scenario: Identity Certificate is Generated
        Given I have username "foo"
        And I have password "bar"
        When I Register a New Consumer "my_machine"
        Then My Identity Certificate exists

    Scenario: Correct UID on Identity Certificate
        Given I have username "roberto"
        And I have password "redhat"
        When I Register a New Consumer "some_box"
        Then The UID on my Identity Certificate's Subject is My Consumer's uuid

    Scenario: Correct CN on Identity Certificate
        Given I have username "Billy"
        And I have password "foo"
        When I Register a New Consumer "kitt_the_car"
        Then The CN on my Identity Certificate's Subject is kitt_the_car

    Scenario: Correct OU on Identity Certificate
<<<<<<< HEAD
        Given I have username "candlepin_user"
        And I have password "default"
        When I Register a New Consumer "foo"
        Then The OU on my Identity Certificate's Subject is candlepin_user
=======
        Given I have username candlepin_user
        And I have password default
        When I Register a New Consumer foo
        Then The OU on my Identity Certificate's Subject is candlepin_user

    Scenario: Register by UUID
        Given I have username candlepin_user
        And I have password default
        And there is no Consumer with uuid "special_uuid"
        When I Register a New Consumer "my_machine" with uuid "special_uuid"
        Then The UID on my Identity Certificate's Subject is special_uuid

    Scenario: Reuse a UUID during registration
        Given I have username candlepin_user
        And I have password default
        And there is no Consumer with uuid "special_uuid"
        When I Register a New Consumer "my_machine" with uuid "special_uuid"
        Then Registering another Consumer with uuid "special_uuid" causes a bad request
>>>>>>> 9923a571
<|MERGE_RESOLUTION|>--- conflicted
+++ resolved
@@ -22,28 +22,21 @@
         Then The CN on my Identity Certificate's Subject is kitt_the_car
 
     Scenario: Correct OU on Identity Certificate
-<<<<<<< HEAD
         Given I have username "candlepin_user"
         And I have password "default"
         When I Register a New Consumer "foo"
         Then The OU on my Identity Certificate's Subject is candlepin_user
-=======
-        Given I have username candlepin_user
-        And I have password default
-        When I Register a New Consumer foo
-        Then The OU on my Identity Certificate's Subject is candlepin_user
 
     Scenario: Register by UUID
-        Given I have username candlepin_user
-        And I have password default
+        Given I have username "candlepin_user"
+        And I have password "default"
         And there is no Consumer with uuid "special_uuid"
         When I Register a New Consumer "my_machine" with uuid "special_uuid"
         Then The UID on my Identity Certificate's Subject is special_uuid
 
     Scenario: Reuse a UUID during registration
-        Given I have username candlepin_user
-        And I have password default
+        Given I have username "candlepin_user"
+        And I have password "default"
         And there is no Consumer with uuid "special_uuid"
         When I Register a New Consumer "my_machine" with uuid "special_uuid"
-        Then Registering another Consumer with uuid "special_uuid" causes a bad request
->>>>>>> 9923a571
+        Then Registering another Consumer with uuid "special_uuid" causes a bad request
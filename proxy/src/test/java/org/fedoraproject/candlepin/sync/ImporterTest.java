--- conflicted
+++ resolved
@@ -71,11 +71,7 @@
         em.setType(ExporterMetadata.TYPE_SYSTEM);
         when(emc.lookupByType(ExporterMetadata.TYPE_SYSTEM)).thenReturn(em);
         Importer i = new Importer(null, null, null, null, null, null, null,
-<<<<<<< HEAD
-            null, null, emc, null, null);
-=======
-            null, null, emc, i18n);
->>>>>>> 5bedebe1
+            null, null, emc, null, null, i18n);
         i.validateMetadata(ExporterMetadata.TYPE_SYSTEM, null, actualmeta);
 
         assertTrue(f.delete());
@@ -90,11 +86,7 @@
         ExporterMetadataCurator emc = mock(ExporterMetadataCurator.class);
         when(emc.lookupByType(ExporterMetadata.TYPE_SYSTEM)).thenReturn(null);
         Importer i = new Importer(null, null, null, null, null, null, null,
-<<<<<<< HEAD
-            null, null, emc, null, null);
-=======
-            null, null, emc, i18n);
->>>>>>> 5bedebe1
+            null, null, emc, null, null, i18n);
         i.validateMetadata(ExporterMetadata.TYPE_SYSTEM, null, actualmeta);
         assertTrue(f.delete());
         assertTrue(actualmeta.delete());
@@ -113,11 +105,7 @@
         em.setType(ExporterMetadata.TYPE_SYSTEM);
         when(emc.lookupByType(ExporterMetadata.TYPE_SYSTEM)).thenReturn(em);
         Importer i = new Importer(null, null, null, null, null, null, null,
-<<<<<<< HEAD
-            null, null, emc, null, null);
-=======
-            null, null, emc, i18n);
->>>>>>> 5bedebe1
+            null, null, emc, null, null, i18n);
         i.validateMetadata(ExporterMetadata.TYPE_SYSTEM, null, actualmeta);
 
         assertTrue(f.delete());
@@ -129,11 +117,8 @@
         File actualmeta = createFile("/tmp/meta.json");
         try {
             Importer i = new Importer(null, null, null, null, null, null, null,
-<<<<<<< HEAD
-                null, null, null, null, null);
-=======
-                null, null, null, i18n);
->>>>>>> 5bedebe1
+                null, null, null, null, null, i18n);
+
             // null Type should cause exception
             i.validateMetadata(null, null, actualmeta);
         }
@@ -150,11 +135,8 @@
             .thenReturn(null);
 
         Importer i = new Importer(null, null, null, null, null, null, null,
-<<<<<<< HEAD
-            null, null, emc, null, null);
-=======
-            null, null, emc, i18n);
->>>>>>> 5bedebe1
+            null, null, emc, null, null, i18n);
+
         // null Type should cause exception
         i.validateMetadata(ExporterMetadata.TYPE_PER_USER, null, actualmeta);
         verify(emc, never()).create(any(ExporterMetadata.class));

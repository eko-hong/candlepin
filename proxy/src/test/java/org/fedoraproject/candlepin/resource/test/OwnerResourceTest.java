--- conflicted
+++ resolved
@@ -14,22 +14,15 @@
  */
 package org.fedoraproject.candlepin.resource.test;
 
-<<<<<<< HEAD
-
 import java.util.List;
 
 import org.fedoraproject.candlepin.model.Subscription;
 import static org.junit.Assert.*;
 
-=======
-import static org.junit.Assert.*;
-
-import java.util.List;
 
 import org.fedoraproject.candlepin.auth.ConsumerPrincipal;
 import org.fedoraproject.candlepin.auth.Role;
 import org.fedoraproject.candlepin.exceptions.ForbiddenException;
->>>>>>> e05d9e1f
 import org.fedoraproject.candlepin.model.Consumer;
 import org.fedoraproject.candlepin.model.Owner;
 import org.fedoraproject.candlepin.model.Pool;
@@ -49,51 +42,32 @@
 
     private OwnerResource ownerResource;
     private Owner owner;
-<<<<<<< HEAD
     private Product product;
-=======
->>>>>>> e05d9e1f
 
     @Before
     public void setUp() {
         ownerResource = injector.getInstance(OwnerResource.class);
         owner = new Owner(OWNER_NAME);
         ownerCurator.create(owner);
-<<<<<<< HEAD
         product = TestUtil.createProduct();
         productCurator.create(product);
-=======
->>>>>>> e05d9e1f
     }
 
     @Test
     public void testCreateOwner() {
-<<<<<<< HEAD
         assertNotNull(owner);
         assertNotNull(ownerCurator.find(owner.getId()));
         assertTrue(owner.getEntitlementPools().size() == 0);
-=======
-        Owner submitted = ownerResource.createOwner(owner);
-
-        assertNotNull(submitted);
-        assertNotNull(ownerCurator.find(submitted.getId()));
-        assertTrue(submitted.getEntitlementPools().size() == 0);
->>>>>>> e05d9e1f
     }
     
     @Test    
     public void testSimpleDeleteOwner() {
-<<<<<<< HEAD
-=======
-        assertNotNull(owner.getId());
->>>>>>> e05d9e1f
         Long id = owner.getId();
         ownerResource.deleteOwner(id);
         owner = ownerCurator.find(id);
         assertTrue(owner == null);
     }
 
-<<<<<<< HEAD
     @Test
     public void testRefreshPoolsWithNewSubscriptions() {
         Product prod = TestUtil.createProduct();
@@ -229,7 +203,8 @@
         assertNull(consumerCurator.lookupByUuid(c2.getUuid()));
         assertEquals(0, poolCurator.listByOwner(owner).size());
         assertEquals(0, entitlementCurator.listByOwner(owner).size());
-=======
+    }
+
     @Test(expected = ForbiddenException.class)
     public void testConsumerRoleCannotGetOwner() {
         Consumer c = TestUtil.createConsumer(owner);
@@ -283,7 +258,5 @@
     public void testOwnerAdminCannotDelete() {
         setupPrincipal(owner, Role.OWNER_ADMIN);
         ownerResource.deleteOwner(owner.getId());
->>>>>>> e05d9e1f
-    }
-
+    }
 }
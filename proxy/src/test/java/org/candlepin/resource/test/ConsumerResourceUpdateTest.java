/**
 * Copyright (c) 2009 Red Hat, Inc.
 *
 * This software is licensed to you under the GNU General Public License,
 * version 2 (GPLv2). There is NO WARRANTY for this software, express or
 * implied, including the implied warranties of MERCHANTABILITY or FITNESS
 * FOR A PARTICULAR PURPOSE. You should have received a copy of GPLv2
 * along with this software; if not, see
 * http://www.gnu.org/licenses/old-licenses/gpl-2.0.txt.
 *
 * Red Hat trademarks are not licensed under GPLv2. No permission is
 * granted to use or replicate Red Hat trademarks that are incorporated
 * in this software or its documentation.
 */
package org.candlepin.resource.test;

import static org.junit.Assert.assertEquals;
import static org.junit.Assert.assertFalse;
import static org.junit.Assert.assertTrue;
import static org.mockito.Matchers.any;
import static org.mockito.Matchers.eq;
import static org.mockito.Mockito.never;
import static org.mockito.Mockito.verify;
import static org.mockito.Mockito.when;

import java.util.ArrayList;
import java.util.Date;
import java.util.HashMap;
import java.util.HashSet;
import java.util.Locale;

import org.candlepin.audit.Event;
import org.candlepin.audit.EventFactory;
import org.candlepin.audit.EventSink;
import org.candlepin.controller.Entitler;
import org.candlepin.controller.PoolManager;
import org.candlepin.model.ActivationKeyCurator;
import org.candlepin.model.Consumer;
import org.candlepin.model.ConsumerCurator;
import org.candlepin.model.ConsumerInstalledProduct;
import org.candlepin.model.ConsumerTypeCurator;
import org.candlepin.model.Entitlement;
import org.candlepin.model.GuestId;
import org.candlepin.policy.js.compliance.ComplianceRules;
import org.candlepin.policy.js.compliance.ComplianceStatus;
import org.candlepin.resource.ConsumerResource;
import org.candlepin.service.IdentityCertServiceAdapter;
import org.candlepin.service.SubscriptionServiceAdapter;
import org.candlepin.service.UserServiceAdapter;
import org.candlepin.test.TestUtil;
import org.junit.Before;
import org.junit.Test;
import org.junit.runner.RunWith;
import org.mockito.Mock;
import org.mockito.runners.MockitoJUnitRunner;
import org.xnap.commons.i18n.I18n;
import org.xnap.commons.i18n.I18nFactory;

@RunWith(MockitoJUnitRunner.class)
public class ConsumerResourceUpdateTest {

    @Mock private UserServiceAdapter userService;
    @Mock private IdentityCertServiceAdapter idCertService;
    @Mock private SubscriptionServiceAdapter subscriptionService;
    @Mock private ConsumerCurator consumerCurator;
    @Mock private ConsumerTypeCurator consumerTypeCurator;
    @Mock private EventSink sink;
    @Mock private EventFactory eventFactory;
    @Mock private ActivationKeyCurator activationKeyCurator;
    @Mock private PoolManager poolManager;
<<<<<<< HEAD
    @Mock private ComplianceRules complianceRules;
=======
    @Mock private Entitler entitler;
>>>>>>> 35e56c1a
    private I18n i18n;

    private ConsumerResource resource;

    @Before
    public void init() throws Exception {
        this.i18n = I18nFactory.getI18n(getClass(), Locale.US, I18nFactory.FALLBACK);

        this.resource = new ConsumerResource(this.consumerCurator,
            this.consumerTypeCurator, null, this.subscriptionService, null,
            this.idCertService, null, this.i18n, this.sink, this.eventFactory, null, null,
            this.userService, null, poolManager, null, null, null,
<<<<<<< HEAD
            this.activationKeyCurator, null, this.complianceRules);

        when(complianceRules.getStatus(any(Consumer.class), any(Date.class)))
        .thenReturn(new ComplianceStatus(new Date()));

=======
            this.activationKeyCurator, this.entitler, null);
>>>>>>> 35e56c1a
    }

    @Test
    public void nothingChanged() throws Exception {
        Consumer consumer = new Consumer();
        String uuid = "FAKEUUID";
        consumer.setUuid(uuid);
        when(this.consumerCurator.findByUuid(uuid)).thenReturn(consumer);
        this.resource.updateConsumer(consumer.getUuid(), consumer);
        verify(sink, never()).sendEvent((Event) any());
    }

    @Test
    public void installedPackagesChanged() throws Exception {
        ConsumerInstalledProduct a = new ConsumerInstalledProduct("a", "Product A");
        ConsumerInstalledProduct b = new ConsumerInstalledProduct("b", "Product B");
        ConsumerInstalledProduct c = new ConsumerInstalledProduct("c", "Product C");

        Consumer consumer = new Consumer();
        String uuid = "FAKEUUID";
        consumer.setUuid(uuid);
        consumer.addInstalledProduct(a);
        consumer.addInstalledProduct(b);

        when(this.consumerCurator.findByUuid(uuid)).thenReturn(consumer);

        Consumer incoming = new Consumer();
        incoming.addInstalledProduct(b);
        incoming.addInstalledProduct(c);

        this.resource.updateConsumer(consumer.getUuid(), incoming);
        verify(sink).sendEvent((Event) any());
    }

    @Test
    public void setStatusOnUpdate() throws Exception {
        ConsumerInstalledProduct a = new ConsumerInstalledProduct("a", "Product A");
        ConsumerInstalledProduct b = new ConsumerInstalledProduct("b", "Product B");
        ConsumerInstalledProduct c = new ConsumerInstalledProduct("c", "Product C");

        Consumer consumer = new Consumer();
        String uuid = "FAKEUUID";
        consumer.setUuid(uuid);
        consumer.addInstalledProduct(a);
        consumer.addInstalledProduct(b);

        when(this.consumerCurator.findByUuid(uuid)).thenReturn(consumer);

        Consumer incoming = new Consumer();
        incoming.addInstalledProduct(b);
        incoming.addInstalledProduct(c);

        this.resource.updateConsumer(consumer.getUuid(), incoming);
        verify(sink).sendEvent((Event) any());
        verify(complianceRules).getStatus(eq(consumer), any(Date.class));
    }

    @Test
    public void testInstalledPackageSetEquality() throws Exception {
        Consumer a = new Consumer();
        a.addInstalledProduct(new ConsumerInstalledProduct("a", "Product A"));
        a.addInstalledProduct(new ConsumerInstalledProduct("b", "Product B"));
        a.addInstalledProduct(new ConsumerInstalledProduct("c", "Product C"));

        Consumer b = new Consumer();
        b.addInstalledProduct(new ConsumerInstalledProduct("a", "Product A"));
        b.addInstalledProduct(new ConsumerInstalledProduct("b", "Product B"));
        b.addInstalledProduct(new ConsumerInstalledProduct("c", "Product C"));

        Consumer c = new Consumer();
        c.addInstalledProduct(new ConsumerInstalledProduct("a", "Product A"));
        c.addInstalledProduct(new ConsumerInstalledProduct("c", "Product C"));

        Consumer d = new Consumer();
        d.addInstalledProduct(new ConsumerInstalledProduct("a", "Product A"));
        d.addInstalledProduct(new ConsumerInstalledProduct("b", "Product B"));
        d.addInstalledProduct(new ConsumerInstalledProduct("d", "Product D"));

        assertEquals(a.getInstalledProducts(), b.getInstalledProducts());
        assertFalse(a.getInstalledProducts().equals(c.getInstalledProducts()));
        assertFalse(a.getInstalledProducts().equals(d.getInstalledProducts()));
    }

    @Test
    public void testGuestListEquality() throws Exception {
        Consumer a = new Consumer();
        a.addGuestId(new GuestId("Guest A"));
        a.addGuestId(new GuestId("Guest B"));
        a.addGuestId(new GuestId("Guest C"));

        Consumer b = new Consumer();
        b.addGuestId(new GuestId("Guest A"));
        b.addGuestId(new GuestId("Guest B"));
        b.addGuestId(new GuestId("Guest C"));

        Consumer c = new Consumer();
        c.addGuestId(new GuestId("Guest A"));
        c.addGuestId(new GuestId("Guest C"));

        Consumer d = new Consumer();
        d.addGuestId(new GuestId("Guest A"));
        d.addGuestId(new GuestId("Guest B"));
        d.addGuestId(new GuestId("Guest D"));

        assertEquals(a.getGuestIds(), b.getGuestIds());
        assertFalse(a.getGuestIds().equals(c.getGuestIds()));
        assertFalse(a.getGuestIds().equals(d.getGuestIds()));
    }

    @Test
    public void testUpdateConsumerUpdatesGuestIds() {
        String uuid = "TEST_CONSUMER";
        String[] existingGuests = new String[]{"Guest 1", "Guest 2", "Guest 3"};
        Consumer existing = createConsumerWithGuests(existingGuests);
        existing.setUuid(uuid);

        when(this.consumerCurator.findByUuid(uuid)).thenReturn(existing);

        // Create a consumer with 1 new guest.
        Consumer updated = createConsumerWithGuests("Guest 2");

        this.resource.updateConsumer(existing.getUuid(), updated);
        assertEquals(1, existing.getGuestIds().size());
        assertEquals("Guest 2", existing.getGuestIds().get(0).getGuestId());
    }

    @Test
    public void testUpdateConsumerDoesNotChangeGuestsWhenGuestIdsNotIncludedInRequest() {
        String uuid = "TEST_CONSUMER";
        String[] guests = new String[]{ "Guest 1", "Guest 2" };
        Consumer existing = createConsumerWithGuests(guests);
        existing.setUuid(uuid);

        when(this.consumerCurator.findByUuid(uuid)).thenReturn(existing);

        Consumer updated = new Consumer();
        this.resource.updateConsumer(existing.getUuid(), updated);
        assertEquals(guests.length, existing.getGuestIds().size());
    }

    @Test
    public void testUpdateConsumerClearsGuestListWhenRequestGuestListIsEmptyButNotNull() {
        String uuid = "TEST_CONSUMER";
        String[] guests = new String[]{ "Guest 1", "Guest 2" };
        Consumer existing = createConsumerWithGuests(guests);
        existing.setUuid(uuid);

        when(this.consumerCurator.findByUuid(uuid)).thenReturn(existing);

        Consumer updated = new Consumer();
        updated.setGuestIds(new ArrayList<GuestId>());
        this.resource.updateConsumer(existing.getUuid(), updated);
        assertTrue(existing.getGuestIds().isEmpty());
    }

    @Test
    public void ensureCreateEventIsSentWhenGuestIdIsAddedToConsumer() {
        String uuid = "TEST_CONSUMER";
        Consumer existing = createConsumerWithGuests(new String[0]);
        existing.setUuid(uuid);

        when(this.consumerCurator.findByUuid(uuid)).thenReturn(existing);

        // Create a consumer with 1 new guest.
        Consumer updated = createConsumerWithGuests("Guest 1");

        Event expectedEvent = new Event();
        when(this.eventFactory.guestIdCreated(existing, updated.getGuestIds().get(0)))
            .thenReturn(expectedEvent);

        this.resource.updateConsumer(existing.getUuid(), updated);
        verify(sink).sendEvent(eq(expectedEvent));
    }

    @Test
    public void ensureEventIsSentWhenGuestIdIsremovedFromConsumer() {
        String uuid = "TEST_CONSUMER";
        Consumer existing = createConsumerWithGuests("Guest 1", "Guest 2");
        existing.setUuid(uuid);

        when(this.consumerCurator.findByUuid(uuid)).thenReturn(existing);

        // Create a consumer with one less guest id.
        Consumer updated = createConsumerWithGuests("Guest 2");

        Event expectedEvent = new Event();
        when(this.eventFactory.guestIdDeleted(existing, existing.getGuestIds().get(0)))
            .thenReturn(expectedEvent);

        this.resource.updateConsumer(existing.getUuid(), updated);
        verify(sink).sendEvent(eq(expectedEvent));
    }

    @Test
    public void ensureEventIsNotFiredWhenNoChangeWasMadeToConsumerGuestIds() {
        String uuid = "TEST_CONSUMER";
        Consumer existing = createConsumerWithGuests("Guest 1", "Guest 2");
        existing.setUuid(uuid);

        when(this.consumerCurator.findByUuid(uuid)).thenReturn(existing);

        Consumer updated = createConsumerWithGuests("Guest 1", "Guest 2");
        updated.setUuid(uuid);

        Event event = new Event();
        when(this.eventFactory.consumerModified(existing, updated)).thenReturn(event);

        this.resource.updateConsumer(existing.getUuid(), updated);
        verify(sink).sendEvent(eq(event));
    }

    /*
     commented out per mkhusid, see 768872 comment #41

    @Test
    public void ensureNewGuestIsHealedIfItWasMigratedFromAnotherHost() {
        String uuid = "TEST_CONSUMER";
        Consumer existingHost = createConsumerWithGuests("Guest 1", "Guest 2");
        existingHost.setUuid(uuid);

        Entitlement entitlement = TestUtil.createEntitlement();
        entitlement.getPool().setAttribute("virt_only", "1");
        entitlement.getPool().setAttribute("requires_host", uuid);

        Consumer guest1 = new Consumer();
        guest1.setUuid("Guest 1");
        guest1.addEntitlement(entitlement);
        ConsumerInstalledProduct installed = mock(ConsumerInstalledProduct.class);
        guest1.addInstalledProduct(installed);

        when(consumerCurator.findByVirtUuid("Guest 1")).thenReturn(guest1);
        // Ensure that the guests host is the existing.
        when(consumerCurator.getHost("Guest 1")).thenReturn(existingHost);
        when(consumerCurator.findByUuid("Guest 1")).thenReturn(guest1);

        Consumer existingMigratedTo = createConsumerWithGuests();
        existingMigratedTo.setUuid("MIGRATED_TO");
        when(this.consumerCurator.findByUuid(existingMigratedTo.getUuid()))
            .thenReturn(existingMigratedTo);

        this.resource.updateConsumer(existingMigratedTo.getUuid(),
            createConsumerWithGuests("Guest 1"));

        verify(poolManager).revokeEntitlement(eq(entitlement));
        verify(entitler).bindByProducts(null, guest1, null);
    } */

    @Test
    public void ensureExistingGuestHasEntitlementIsRemovedIfAlreadyAssocWithDiffHost() {
        // the guest in this test does not have any installed products, we
        // expect them to get their entitlements stripped on migration
        String uuid = "TEST_CONSUMER";
        Consumer existingHost = createConsumerWithGuests("Guest 1", "Guest 2");
        existingHost.setUuid(uuid);

        Entitlement entitlement = TestUtil.createEntitlement();
        entitlement.getPool().setAttribute("virt_only", "1");
        entitlement.getPool().setAttribute("requires_host", uuid);

        Consumer guest1 = new Consumer();
        guest1.setUuid("Guest 1");
        guest1.addEntitlement(entitlement);

        when(consumerCurator.findByVirtUuid("Guest 1")).thenReturn(guest1);
        // Ensure that the guests host is the existing.
        when(consumerCurator.getHost("Guest 1")).thenReturn(existingHost);

        Consumer existingMigratedTo = createConsumerWithGuests("Guest 1");
        existingMigratedTo.setUuid("MIGRATED_TO");
        when(this.consumerCurator.findByUuid(existingMigratedTo.getUuid()))
            .thenReturn(existingMigratedTo);

        this.resource.updateConsumer(existingMigratedTo.getUuid(),
            createConsumerWithGuests("Guest 1"));

        verify(poolManager).revokeEntitlement(eq(entitlement));
    }

    @Test
    public void ensureGuestEntitlementsUntouchedWhenGuestIsNewWithNoOtherHost() {
        String uuid = "TEST_CONSUMER";
        Consumer host = createConsumerWithGuests();
        host.setUuid(uuid);

        when(this.consumerCurator.findByUuid(uuid)).thenReturn(host);

        Consumer updatedHost = createConsumerWithGuests("Guest 1");
        updatedHost.setUuid(uuid);

        Entitlement entitlement = TestUtil.createEntitlement();
        entitlement.getPool().setAttribute("virt_only", "1");
        entitlement.getPool().setAttribute("requires_host", uuid);

        Consumer guest1 = new Consumer();
        guest1.setUuid("Guest 1");
        guest1.addEntitlement(entitlement);

        when(consumerCurator.findByVirtUuid("Guest 1")).thenReturn(guest1);

        // Ensure that the guest was not reported by another host.
        when(consumerCurator.getHost("Guest 1")).thenReturn(null);

        this.resource.updateConsumer(host.getUuid(), updatedHost);
        verify(poolManager, never()).revokeEntitlement(eq(entitlement));
    }

    @Test
    public void ensureGuestEntitlementsUntouchedWhenGuestExistsWithNoOtherHost() {
        String uuid = "TEST_CONSUMER";
        Consumer host = createConsumerWithGuests("Guest 1");
        host.setUuid(uuid);

        when(this.consumerCurator.findByUuid(uuid)).thenReturn(host);

        Consumer updatedHost = createConsumerWithGuests("Guest 1");
        updatedHost.setUuid(uuid);

        Entitlement entitlement = TestUtil.createEntitlement();
        entitlement.getPool().setAttribute("virt_only", "1");
        entitlement.getPool().setAttribute("requires_host", uuid);

        Consumer guest1 = new Consumer();
        guest1.setUuid("Guest 1");
        guest1.addEntitlement(entitlement);

        when(consumerCurator.findByVirtUuid("Guest 1")).thenReturn(guest1);

        // Ensure that the guest was already reported by same host.
        when(consumerCurator.getHost("Guest 1")).thenReturn(host);

        this.resource.updateConsumer(host.getUuid(), updatedHost);
        verify(poolManager, never()).revokeEntitlement(eq(entitlement));
    }

    @Test
    public void ensureGuestEntitlementsAreNotRevokedWhenGuestIsRemovedFromHost() {
        String uuid = "TEST_CONSUMER";
        Consumer host = createConsumerWithGuests("Guest 1", "Guest 2");
        host.setUuid(uuid);

        when(this.consumerCurator.findByUuid(uuid)).thenReturn(host);

        Consumer updatedHost = createConsumerWithGuests("Guest 2");
        updatedHost.setUuid(uuid);

        Entitlement entitlement = TestUtil.createEntitlement();
        entitlement.getPool().setAttribute("virt_only", "1");
        entitlement.getPool().setAttribute("requires_host", uuid);

        Consumer guest1 = new Consumer();
        guest1.setUuid("Guest 1");
        guest1.addEntitlement(entitlement);

        when(consumerCurator.findByVirtUuid("Guest 1")).thenReturn(guest1);

        this.resource.updateConsumer(host.getUuid(), updatedHost);
        //verify(consumerCurator).findByVirtUuid(eq("Guest 1"));
        verify(poolManager, never()).revokeEntitlement(eq(entitlement));
    }


    @Test
    public void ensureGuestEntitlementsAreNotRemovedWhenGuestsAndHostAreTheSame() {
        String uuid = "TEST_CONSUMER";
        Consumer host = createConsumerWithGuests("Guest 1");
        host.setUuid(uuid);

        when(this.consumerCurator.findByUuid(uuid)).thenReturn(host);

        Consumer updatedHost = createConsumerWithGuests("Guest 1");
        updatedHost.setUuid(uuid);

        Entitlement entitlement = TestUtil.createEntitlement();
        entitlement.getPool().setAttribute("virt_only", "1");
        entitlement.getPool().setAttribute("requires_host", uuid);

        Consumer guest1 = new Consumer();
        guest1.setUuid("Guest 1");
        guest1.addEntitlement(entitlement);

        when(consumerCurator.findByVirtUuid("Guest 1")).thenReturn(guest1);
        when(consumerCurator.getHost("Guest 1")).thenReturn(host);

        this.resource.updateConsumer(host.getUuid(), updatedHost);

        verify(poolManager, never()).revokeEntitlement(eq(entitlement));
    }

    @Test
    public void guestEntitlementsNotRemovedIfEntitlementIsVirtOnlyButRequiresHostNotSet() {
        String uuid = "TEST_CONSUMER";
        Consumer host = createConsumerWithGuests("Guest 1", "Guest 2");
        host.setUuid(uuid);

        when(this.consumerCurator.findByUuid(uuid)).thenReturn(host);

        Consumer updatedHost = createConsumerWithGuests("Guest 2");
        updatedHost.setUuid(uuid);

        Entitlement entitlement = TestUtil.createEntitlement();
        entitlement.getPool().setAttribute("virt_only", "1");

        Consumer guest1 = new Consumer();
        guest1.setUuid("Guest 1");
        guest1.addEntitlement(entitlement);

        when(consumerCurator.findByVirtUuid("Guest 1")).thenReturn(guest1);

        this.resource.updateConsumer(host.getUuid(), updatedHost);

        //verify(consumerCurator).findByVirtUuid(eq("Guest 1"));
        verify(poolManager, never()).revokeEntitlement(eq(entitlement));
    }

    @Test
    public void multipleUpdatesCanOccur() {
        String uuid = "A Consumer";
        String expectedFactName = "FACT1";
        String expectedFactValue = "F1";
        ConsumerInstalledProduct expectedInstalledProduct =
            new ConsumerInstalledProduct("P1", "Product One");
        GuestId expectedGuestId = new GuestId("GUEST_ID_1");

        Consumer updated = new Consumer();
        updated.setUuid(uuid);
        updated.setFact(expectedFactName, expectedFactValue);
        updated.addInstalledProduct(expectedInstalledProduct);
        updated.addGuestId(expectedGuestId);

        Consumer existing = new Consumer();
        existing.setUuid(updated.getUuid());
        existing.setFacts(new HashMap<String, String>());
        existing.setInstalledProducts(new HashSet<ConsumerInstalledProduct>());

        when(this.consumerCurator.findByUuid(existing.getUuid())).thenReturn(existing);

        this.resource.updateConsumer(existing.getUuid(), updated);
        assertEquals(1, existing.getFacts().size());
        assertEquals(expectedFactValue, existing.getFact(expectedFactName));
        assertEquals(1, existing.getInstalledProducts().size());
        assertTrue(existing.getInstalledProducts().contains(expectedInstalledProduct));
        assertEquals(1, existing.getGuestIds().size());
        assertTrue(existing.getGuestIds().contains(expectedGuestId));
    }

    private Consumer createConsumerWithGuests(String ... guestIds) {
        Consumer a = new Consumer();
        for (String guestId : guestIds) {
            a.addGuestId(new GuestId(guestId));
        }
        return a;
    }
}<|MERGE_RESOLUTION|>--- conflicted
+++ resolved
@@ -68,11 +68,8 @@
     @Mock private EventFactory eventFactory;
     @Mock private ActivationKeyCurator activationKeyCurator;
     @Mock private PoolManager poolManager;
-<<<<<<< HEAD
     @Mock private ComplianceRules complianceRules;
-=======
     @Mock private Entitler entitler;
->>>>>>> 35e56c1a
     private I18n i18n;
 
     private ConsumerResource resource;
@@ -85,15 +82,10 @@
             this.consumerTypeCurator, null, this.subscriptionService, null,
             this.idCertService, null, this.i18n, this.sink, this.eventFactory, null, null,
             this.userService, null, poolManager, null, null, null,
-<<<<<<< HEAD
-            this.activationKeyCurator, null, this.complianceRules);
+            this.activationKeyCurator, this.entitler, this.complianceRules);
 
         when(complianceRules.getStatus(any(Consumer.class), any(Date.class)))
-        .thenReturn(new ComplianceStatus(new Date()));
-
-=======
-            this.activationKeyCurator, this.entitler, null);
->>>>>>> 35e56c1a
+            .thenReturn(new ComplianceStatus(new Date()));
     }
 
     @Test

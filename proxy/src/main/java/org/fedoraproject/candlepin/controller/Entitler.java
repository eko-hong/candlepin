/**
 * Copyright (c) 2009 Red Hat, Inc.
 *
 * This software is licensed to you under the GNU General Public License,
 * version 2 (GPLv2). There is NO WARRANTY for this software, express or
 * implied, including the implied warranties of MERCHANTABILITY or FITNESS
 * FOR A PARTICULAR PURPOSE. You should have received a copy of GPLv2
 * along with this software; if not, see
 * http://www.gnu.org/licenses/old-licenses/gpl-2.0.txt.
 *
 * Red Hat trademarks are not licensed under GPLv2. No permission is
 * granted to use or replicate Red Hat trademarks that are incorporated
 * in this software or its documentation.
 */
package org.fedoraproject.candlepin.controller;

import java.math.BigInteger;
import java.util.Date;

import org.apache.log4j.Logger;
import org.fedoraproject.candlepin.audit.Event;
import org.fedoraproject.candlepin.audit.EventFactory;
import org.fedoraproject.candlepin.audit.EventSink;
import org.fedoraproject.candlepin.model.CertificateSerialCurator;
import org.fedoraproject.candlepin.model.Consumer;
import org.fedoraproject.candlepin.model.ConsumerCurator;
import org.fedoraproject.candlepin.model.Entitlement;
import org.fedoraproject.candlepin.model.EntitlementCertificate;
import org.fedoraproject.candlepin.model.EntitlementCertificateCurator;
import org.fedoraproject.candlepin.model.EntitlementCurator;
import org.fedoraproject.candlepin.model.Owner;
import org.fedoraproject.candlepin.model.Pool;
import org.fedoraproject.candlepin.model.PoolCurator;
import org.fedoraproject.candlepin.model.Product;
import org.fedoraproject.candlepin.model.Subscription;
import org.fedoraproject.candlepin.model.SubscriptionProductWrapper;
import org.fedoraproject.candlepin.policy.Enforcer;
import org.fedoraproject.candlepin.policy.EntitlementRefusedException;
import org.fedoraproject.candlepin.policy.ValidationResult;
import org.fedoraproject.candlepin.policy.js.PreEntHelper;
import org.fedoraproject.candlepin.service.EntitlementCertServiceAdapter;
import org.fedoraproject.candlepin.service.ProductServiceAdapter;
import org.fedoraproject.candlepin.service.SubscriptionServiceAdapter;

import com.google.inject.Inject;
import com.wideplay.warp.persist.Transactional;

/**
 * Entitler
 */
public class Entitler {

    private PoolCurator epCurator;
    private EntitlementCurator entitlementCurator;
    private ConsumerCurator consumerCurator;
    private Enforcer enforcer;
    private static Logger log = Logger.getLogger(Entitler.class);
    private EntitlementCertServiceAdapter entCertAdapter;
    private SubscriptionServiceAdapter subAdapter;
    private ProductServiceAdapter productAdapter;
    private EntitlementCertificateCurator entCertCurator;
    private CertificateSerialCurator serialCurator;
    private EventFactory eventFactory;
    private EventSink sink;
    
    @Inject
    protected Entitler(PoolCurator epCurator,
        EntitlementCurator entitlementCurator, ConsumerCurator consumerCurator, 
        EntitlementCertificateCurator entCertCurator,
        Enforcer enforcer, EntitlementCertServiceAdapter entCertAdapter, 
        SubscriptionServiceAdapter subAdapter,
        ProductServiceAdapter productAdapter,
        CertificateSerialCurator serialCurator,
        EventFactory eventFactory,
        EventSink sink) {
        
        this.epCurator = epCurator;
        this.entitlementCurator = entitlementCurator;
        this.consumerCurator = consumerCurator;
        this.enforcer = enforcer;
        this.entCertAdapter = entCertAdapter;
        this.productAdapter = productAdapter;
        this.subAdapter = subAdapter;
        this.entCertCurator = entCertCurator;
        this.serialCurator = serialCurator;
        this.eventFactory = eventFactory;
        this.sink = sink;
    }

    /**
     * Request an entitlement by product.
     * 
     * If the entitlement cannot be granted, null will be returned.
     * 
     * TODO: Throw exception if entitlement not granted. Report why.
     * 
     * @param consumer
     *            consumer requesting to be entitled
     * @param product
     *            product to be entitled.
     * @return Entitlement
     * @throws EntitlementRefusedException if entitlement is refused
     */
    //
    // NOTE: after calling this method both entitlement pool and consumer
    // parameters
    // will most certainly be stale. beware!
    //
    @Transactional
<<<<<<< HEAD
    public Entitlement entitleByProduct(Consumer consumer, Product product)
=======
    public Entitlement entitle(Consumer consumer, Product product, Integer quantity)
>>>>>>> 47dd308f
        throws EntitlementRefusedException {
        Owner owner = consumer.getOwner();

        Pool pool = enforcer.selectBestPool(consumer, product.getId(),
            epCurator.listByOwnerAndProduct(owner, product));
        if (pool == null) {
            throw new RuntimeException("No entitlements for product: " +
                product.getName());
        }

        return addEntitlement(consumer, pool, quantity);
    }

    /**
     * Request an entitlement by pool..
     * 
     * If the entitlement cannot be granted, null will be returned.
     * 
     * TODO: Throw exception if entitlement not granted. Report why.
     * 
     * @param consumer
     *            consumer requesting to be entitled
     * @param pool
     *            entitlement pool to consume from
     * @return Entitlement
     *
     * @throws EntitlementRefusedException if entitlement is refused
     */
    @Transactional
<<<<<<< HEAD
    public Entitlement entitleByPool(Consumer consumer, Pool pool)
=======
    public Entitlement entitle(Consumer consumer, Pool pool, Integer quantity)
>>>>>>> 47dd308f
        throws EntitlementRefusedException {

        return addEntitlement(consumer, pool, quantity);
    }

    private Entitlement addEntitlement(Consumer consumer, Pool pool, Integer quantity)
        throws EntitlementRefusedException {
        PreEntHelper preHelper = enforcer.pre(consumer, pool, quantity);
        ValidationResult result = preHelper.getResult();

        if (!result.isSuccessful()) {
            log.warn("Entitlement not granted: " +
                result.getErrors().toString());
            throw new EntitlementRefusedException(result);
        }

        Entitlement e = new Entitlement(pool, consumer, new Date(), quantity);
        consumer.addEntitlement(e);

        if (preHelper.getGrantFreeEntitlement()) {
            log.info("Granting free entitlement.");
            e.setIsFree(Boolean.TRUE);
        }
        else {
            pool.bumpConsumed();
        }

        enforcer.post(e);

        entitlementCurator.create(e);
        consumerCurator.update(consumer);
        Pool mergedPool = epCurator.merge(pool);
        
        SubscriptionProductWrapper wrapper = subAdapter.
            getSubscription(mergedPool.getSubscriptionId());
        Product prod = wrapper.getProduct();
        Subscription sub = wrapper.getSubscription();
        
        if (sub == null) {
            log.warn("Cannot generate entitlement certificate, no subscription for pool: " +
                pool.getId());
            
        }
        else {
            if (null == prod || null == prod.getLabel()) { 
                prod = productAdapter.getProductById(sub.getProductId());
            }
        
            // TODO: Assuming every entitlement = generate a cert, most likely we'll want
            // to know if this product entails granting a cert someday.
            try {
                EntitlementCertificate cert = this.entCertAdapter.
                    generateEntitlementCert(consumer, e, sub, prod,
                    sub.getEndDate(), new BigInteger(
                        serialCurator.getNextSerial().toString()));
                e.getCertificates().add(cert);
                this.entCertCurator.create(cert);
            }
            catch (Exception ex) {
                throw new RuntimeException(ex);
            }
        }

        return e;
    }

    // TODO: Does the enforcer have any rules around removing entitlements?
    @Transactional
    public void revokeEntitlement(Entitlement entitlement) {
        if (!entitlement.isFree()) {
            // put this entitlement back in the pool
            entitlement.getPool().dockConsumed();
        }

        Consumer consumer = entitlement.getConsumer();
        consumer.removeEntitlement(entitlement);

        Event event = eventFactory.entitlementDeleted(entitlement); 
        
        epCurator.merge(entitlement.getPool());
        
        entitlementCurator.delete(entitlement);
        sink.sendEvent(event);
    }

    @Transactional
    public void revokeAllEntitlements(Consumer consumer) {
        for (Entitlement e : entitlementCurator.listByConsumer(consumer)) {
            revokeEntitlement(e);
        }
    }

}<|MERGE_RESOLUTION|>--- conflicted
+++ resolved
@@ -107,11 +107,8 @@
     // will most certainly be stale. beware!
     //
     @Transactional
-<<<<<<< HEAD
-    public Entitlement entitleByProduct(Consumer consumer, Product product)
-=======
-    public Entitlement entitle(Consumer consumer, Product product, Integer quantity)
->>>>>>> 47dd308f
+    public Entitlement entitleByProduct(Consumer consumer, Product product, 
+        Integer quantity)
         throws EntitlementRefusedException {
         Owner owner = consumer.getOwner();
 
@@ -141,11 +138,7 @@
      * @throws EntitlementRefusedException if entitlement is refused
      */
     @Transactional
-<<<<<<< HEAD
-    public Entitlement entitleByPool(Consumer consumer, Pool pool)
-=======
-    public Entitlement entitle(Consumer consumer, Pool pool, Integer quantity)
->>>>>>> 47dd308f
+    public Entitlement entitleByPool(Consumer consumer, Pool pool, Integer quantity)
         throws EntitlementRefusedException {
 
         return addEntitlement(consumer, pool, quantity);

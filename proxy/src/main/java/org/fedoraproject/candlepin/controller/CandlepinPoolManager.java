--- conflicted
+++ resolved
@@ -382,14 +382,9 @@
         }
 
         // now make the entitlements
-<<<<<<< HEAD
         for (Entry<Pool, Integer> entry : bestPools.entrySet()) {
-            entitlements.add(addEntitlement(consumer, entry.getKey(), entry.getValue()));
-=======
-        for (Entry<Pool, Integer> entry : poolMap.entrySet()) {
-            entitlements.add(
-                addEntitlement(consumer, entry.getKey(), entry.getValue(), false));
->>>>>>> 61840a77
+            entitlements.add(addEntitlement(consumer, entry.getKey(),
+                entry.getValue(), false));
         }
 
         return entitlements;

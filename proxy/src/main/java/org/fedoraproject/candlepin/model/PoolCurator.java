--- conflicted
+++ resolved
@@ -98,7 +98,7 @@
      * @return Pools created as a result of this entitlement.
      */
     public List<Pool> listBySourceEntitlement(Entitlement e) {
-        List<Pool> results = (List<Pool>) currentSession().createCriteria(Pool.class)
+        List<Pool> results = currentSession().createCriteria(Pool.class)
             .add(Restrictions.eq("sourceEntitlement", e)).list();
         if (results == null) {
             results = new LinkedList<Pool>();
@@ -249,7 +249,6 @@
                 .add(Restrictions.eq("restrictedToUsername", username)));
     }
 
-<<<<<<< HEAD
     @Transactional
     @EnforceAccessControl
     public List<Pool> listPoolsRestrictedToParentConsumer(String uuid) {
@@ -258,8 +257,6 @@
                 .add(Restrictions.eq("restrictedToParentConsumer", uuid)));
     }
 
-=======
->>>>>>> fc2b8bc2
     @SuppressWarnings("unchecked")
     public List<Entitlement> retrieveFreeEntitlementsOfPool(Pool existingPool,
         boolean lifo) {
@@ -290,17 +287,10 @@
     public List<Entitlement> entitlementsIn(Pool entitlementPool) {
         return criteriaToSelectEntitlementForPool(entitlementPool).list();
     }
-<<<<<<< HEAD
-    
+
     public List<Pool> lookupBySubscriptionId(String subId) {
-        return (List<Pool>) currentSession().createCriteria(Pool.class)
+        return currentSession().createCriteria(Pool.class)
         .add(Restrictions.eq("subscriptionId", subId)).list();
-=======
-
-    public Pool lookupBySubscriptionId(String subId) {
-        return (Pool) currentSession().createCriteria(Pool.class)
-        .add(Restrictions.eq("subscriptionId", subId)).uniqueResult();
->>>>>>> fc2b8bc2
     }
 
     @Transactional

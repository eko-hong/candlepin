--- conflicted
+++ resolved
@@ -186,11 +186,7 @@
   #
   compile.options.target = '1.6'
   compile.options.source = '1.6'
-<<<<<<< HEAD
-  compile_classpath = [COMMONS, RESTEASY, LOG4J, HIBERNATE, BOUNCYCASTLE, JSS,
-=======
-  compile_classpath = [COMMONS, SLF4J_BRIDGES, RESTEASY, LOGBACK, HIBERNATE, BOUNCYCASTLE,
->>>>>>> 5cc853c8
+  compile_classpath = [COMMONS, SLF4J_BRIDGES, RESTEASY, LOGBACK, HIBERNATE, BOUNCYCASTLE, JSS,
     GUICE, JACKSON, QUARTZ, GETTEXT_COMMONS, HORNETQ, SUN_JAXB, MIME4J, OAUTH, RHINO, COLLECTIONS]
   compile.with compile_classpath
   compile.with LOGDRIVER if use_logdriver

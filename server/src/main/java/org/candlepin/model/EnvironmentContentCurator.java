--- conflicted
+++ resolved
@@ -28,21 +28,19 @@
         super(EnvironmentContent.class);
     }
 
-<<<<<<< HEAD
-    public EnvironmentContent lookupByEnvironmentAndContent(
-        Environment e, String contentId) {
-
+    public EnvironmentContent lookupByEnvironmentAndContent(Environment e, String contentId) {
         return (EnvironmentContent) this.currentSession().createCriteria(EnvironmentContent.class)
             .createAlias("content", "content")
             .add(Restrictions.eq("environment", e))
             .add(Restrictions.eq("content.id", contentId))
             .uniqueResult();
-=======
-    public EnvironmentContent lookupByEnvironmentAndContent(Environment e, String contentId) {
-        return (EnvironmentContent) this.currentSession().createCriteria(
-            EnvironmentContent.class).add(Restrictions.eq("environment", e))
-            .add(Restrictions.eq("contentId", contentId)).uniqueResult();
->>>>>>> fb0e88df
+    }
+
+    public EnvironmentContent lookupByEnvironmentAndContent(Environment e, Content content) {
+        return (EnvironmentContent) this.currentSession().createCriteria(EnvironmentContent.class)
+            .add(Restrictions.eq("environment", e))
+            .add(Restrictions.eq("content", content))
+            .uniqueResult();
     }
 
     public List<EnvironmentContent> lookupByContent(Owner owner, String contentId) {

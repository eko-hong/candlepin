/**
 * Copyright (c) 2009 - 2012 Red Hat, Inc.
 *
 * This software is licensed to you under the GNU General Public License,
 * version 2 (GPLv2). There is NO WARRANTY for this software, express or
 * implied, including the implied warranties of MERCHANTABILITY or FITNESS
 * FOR A PARTICULAR PURPOSE. You should have received a copy of GPLv2
 * along with this software; if not, see
 * http://www.gnu.org/licenses/old-licenses/gpl-2.0.txt.
 *
 * Red Hat trademarks are not licensed under GPLv2. No permission is
 * granted to use or replicate Red Hat trademarks that are incorporated
 * in this software or its documentation.
 */
package org.candlepin.sync;

import org.candlepin.model.Content;
import org.candlepin.model.ContentCurator;
import org.candlepin.model.Owner;
import org.candlepin.model.Product;
import org.candlepin.model.ProductAttribute;
import org.candlepin.model.ProductContent;
import org.candlepin.model.ProductCurator;

import com.fasterxml.jackson.databind.ObjectMapper;

import org.apache.commons.lang.StringUtils;

import java.io.IOException;
import java.io.Reader;
import java.util.Set;

/**
 * ProductImporter
 */
public class ProductImporter {

    private ProductCurator curator;
    private ContentCurator contentCurator;

    public ProductImporter(ProductCurator curator, ContentCurator contentCurator) {
        this.curator = curator;
        this.contentCurator = contentCurator;
    }

    public Product createObject(ObjectMapper mapper, Reader reader) throws IOException {

        final Product importedProduct = mapper.readValue(reader, Product.class);
        // Make sure the ID's are null, otherwise Hibernate thinks these are
        // detached entities.
        for (ProductAttribute a : importedProduct.getAttributes()) {
            a.setId(null);
        }

        // Multiplication has already happened on the upstream candlepin. set this to 1
        // so we can use multipliers on local products if necessary.
        importedProduct.setMultiplier(1L);

        // TODO: test product content doesn't dangle
        return importedProduct;
    }

    public void store(Set<Product> products, Owner o) {
        for (Product importedProduct : products) {
            // Handling the storing/updating of Content here. This is technically a
            // disjoint entity, but really only makes sense in the concept of
            // products.
            //
            // The downside is if multiple products reference the same content, it
            // will be updated multiple times during the import.
            //
            // TODO: Product storage moved to refresher so we could check for changes
            // before we overwrote the old data, which is important refresh functionality.
            // However not storing objects during the importer phase somewhat contradicts
            // what other importers do. (consumer types for ex) At the very least however,
            // content import should go to refresher as well.
            for (ProductContent content : importedProduct.getProductContent()) {
                // BZ 990113 error occurs because incoming content data has
                //  no value for Vendor. Will place one to avoid DB issues.
                Content c = content.getContent();
                if (StringUtils.isBlank(c.getVendor())) {
                    c.setVendor("unknown");
                }
<<<<<<< HEAD
                c.setOwner(o);
=======

                /*
                 * On standalone servers we will set metadata expire to 1 second so
                 * clients an immediately get changes to content when published on the
                 * server. We would use 0, but the client plugin interprets this as unset
                 * and ignores it completely resulting in the default yum values being
                 * used.
                 *
                 * We know this is a standalone server due to the fact that import is
                 * being used, so there is no need to guard this behavior.
                 */
                c.setMetadataExpire(new Long(1));

>>>>>>> 5ebe9515
                contentCurator.createOrUpdate(c);
            }

//            curator.createOrUpdate(importedProduct);
        }
    }

}<|MERGE_RESOLUTION|>--- conflicted
+++ resolved
@@ -81,9 +81,8 @@
                 if (StringUtils.isBlank(c.getVendor())) {
                     c.setVendor("unknown");
                 }
-<<<<<<< HEAD
+
                 c.setOwner(o);
-=======
 
                 /*
                  * On standalone servers we will set metadata expire to 1 second so
@@ -97,7 +96,6 @@
                  */
                 c.setMetadataExpire(new Long(1));
 
->>>>>>> 5ebe9515
                 contentCurator.createOrUpdate(c);
             }
 

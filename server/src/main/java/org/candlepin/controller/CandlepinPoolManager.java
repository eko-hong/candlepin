--- conflicted
+++ resolved
@@ -168,7 +168,7 @@
             String subId = sub.getId();
             subIds.add(subId);
 
-            log.debug("Processing subscription: " + sub);
+            log.debug("Processing subscription: {}", sub);
 
             // Remove expired subscriptions
             if (isExpired(sub)) {
@@ -184,16 +184,9 @@
         // remove everything that isn't actually active
         subIds.removeAll(deletedSubs);
         // delete pools whose subscription disappeared:
-<<<<<<< HEAD
         for (Pool pool : poolCurator.getPoolsFromBadSubs(owner, subIds)) {
             if (pool.getSourceSubscription() != null && !pool.getType().isDerivedType()) {
                 deletePool(pool);
-=======
-        for (Pool p : poolCurator.getPoolsFromBadSubs(owner, subIds)) {
-            if (p.getType() == PoolType.NORMAL || p.getType() == PoolType.BONUS ||
-                    p.getType() == PoolType.UNMAPPED_GUEST) {
-                deletePool(p);
->>>>>>> daadbbbd
             }
         }
 
@@ -202,7 +195,6 @@
         updateFloatingPools(floatingPools, lazy, changedProducts);
     }
 
-<<<<<<< HEAD
     /**
      * Refreshes the specified content under the given owner/org.
      *
@@ -401,10 +393,6 @@
 
     public Set<Product> getChangedProducts(Owner o, Collection<Product> allProducts) {
         Set<Product> changedProducts = Util.newSet();
-=======
-    @Transactional
-    void refreshPoolsForSubscription(Subscription sub, boolean lazy) {
->>>>>>> daadbbbd
 
         HashMap<String, Content> cmap = new HashMap<String, Content>();
 
@@ -490,15 +478,14 @@
 
     public void cleanupExpiredPools() {
         List<Pool> pools = poolCurator.listExpiredPools();
-        log.info("Expired pools: " + pools.size());
+        log.info("Expired pools: {}", pools.size());
         for (Pool p : pools) {
             if (p.hasAttribute("derived_pool")) {
                 // Derived pools will be cleaned up when their parent entitlement
                 // is revoked.
                 continue;
             }
-            log.info("Cleaning up expired pool: " + p.getId() +
-                " (" + p.getEndDate() + ")");
+            log.info("Cleaning up expired pool: {} ({})", p.getId(), p.getEndDate());
 
             deletePool(p);
         }
@@ -534,7 +521,7 @@
         for (Pool existing : existingPools) {
             if (!existing.getOwner().equals(sub.getOwner())) {
                 toRemove.add(existing);
-                log.warn("Removing " + existing + " because it exists in the wrong org");
+                log.warn("Removing {} because it exists in the wrong org", existing);
                 if (existing.getType() == PoolType.NORMAL ||
                     existing.getType() == PoolType.BONUS) {
                     deletePool(existing);
@@ -567,8 +554,7 @@
             return new HashSet<String>(0);
         }
 
-        log.debug("Updating {} pools for existing subscription: {}",
-                existingPools.size(), sub);
+        log.debug("Updating {} pools for existing subscription: {}", existingPools.size(), sub);
 
         Map<String, EventBuilder> poolEvents = new HashMap<String, EventBuilder>();
         for (Pool existing : existingPools) {
@@ -607,12 +593,11 @@
         for (PoolUpdate updatedPool : updatedPools) {
 
             Pool existingPool = updatedPool.getPool();
-            log.info("Pool changed: " + updatedPool.toString());
+            log.info("Pool changed: {}", updatedPool.toString());
 
             // Delete pools the rules signal needed to be cleaned up:
             if (existingPool.isMarkedForDelete()) {
-                log.warn("Deleting pool as requested by rules: " +
-                    existingPool.getId());
+                log.warn("Deleting pool as requested by rules: {}", existingPool.getId());
                 deletePool(existingPool);
                 continue;
             }
@@ -682,10 +667,6 @@
     }
 
     public List<Pool> createPoolsForSubscription(Subscription sub, List<Pool> existingPools) {
-<<<<<<< HEAD
-
-=======
->>>>>>> daadbbbd
         List<Pool> pools = poolRules.createPools(sub, existingPools);
         log.debug("Creating {} pools for subscription: ", pools.size());
         for (Pool pool : pools) {
@@ -798,7 +779,7 @@
             for (ConsumerInstalledProduct cip : consumer.getInstalledProducts()) {
                 fullList.add(cip.getId());
             }
-            log.info("No entitlements available for products: " + fullList);
+            log.info("No entitlements available for products: {}", fullList);
             return null;
         }
 
@@ -834,8 +815,7 @@
         throws EntitlementRefusedException {
         List<Entitlement> entitlements = new LinkedList<Entitlement>();
         if (!host.getOwner().equals(guest.getOwner())) {
-            log.debug("Host " + host.getUuid() + " and guest " +
-                guest.getUuid() + " have different owners.");
+            log.debug("Host {} and guest {} have different owners", host.getUuid(), guest.getUuid());
             return entitlements;
         }
         Owner owner = host.getOwner();
@@ -849,7 +829,7 @@
             entitleDate, owner, null, possiblePools);
 
         if (bestPools == null) {
-            log.info("No entitlements for host: " + host.getUuid());
+            log.info("No entitlements for host: {}", host.getUuid());
             return null;
         }
 
@@ -882,7 +862,7 @@
         throws EntitlementRefusedException {
 
         ValidationResult failedResult = null;
-        log.debug("Looking up best pools for host: " + host);
+        log.debug("Looking up best pools for host: {}", host);
 
         Date activePoolDate = entitleDate;
         if (entitleDate == null) {
@@ -900,15 +880,14 @@
             guest, null, owner, (String) null, activePoolDate,
             true, false, poolFilter,
             null).getPageData();
-        log.debug("Found {} total pools already available for guest",
-                allOwnerPoolsForGuest.size());
+        log.debug("Found {} total pools already available for guest", allOwnerPoolsForGuest.size());
         logPools(allOwnerPoolsForGuest);
 
         for (Entitlement ent : host.getEntitlements()) {
             //filter out pools that are attached, there is no need to
             //complete partial stacks, as they are already granting
             //virtual pools
-            log.debug("Removing pool host is already entitled to: " + ent.getPool());
+            log.debug("Removing pool host is already entitled to: {}", ent.getPool());
             allOwnerPools.remove(ent.getPool());
         }
         List<Pool> filteredPools = new LinkedList<Pool>();
@@ -932,13 +911,13 @@
                 }
             }
         }
-        log.debug("Guest already will have virt-only pools to cover: " +
+        log.debug("Guest already will have virt-only pools to cover: {}",
                 Util.collectionToString(productsToRemove));
         tmpSet.removeAll(productsToRemove);
         String[] productIds = tmpSet.toArray(new String [] {});
 
         if (log.isDebugEnabled()) {
-            log.debug("Attempting host autobind for guest products: " +
+            log.debug("Attempting host autobind for guest products: {}",
                     Util.collectionToString(tmpSet));
         }
 
@@ -952,8 +931,7 @@
                     // If this is a derived pool, we need to see if the derived product
                     // provides anything for the guest, otherwise we use the parent.
                     if (pool.providesDerived(productId)) {
-                        log.debug("Found virt_limit pool providing product {}: {}",
-                                productId, pool);
+                        log.debug("Found virt_limit pool providing product {}: {}", productId, pool);
                         providesProduct = true;
                         break;
                     }
@@ -967,12 +945,9 @@
                     // Just keep the last one around, if we need it
                     failedResult = result;
                     if (log.isDebugEnabled()) {
-                        log.debug("Pool filtered from candidates due to failed rule(s): {}" +
-                                pool);
-                        log.debug("   warnings: " +
-                                Util.collectionToString(result.getWarnings()));
-                        log.debug("   errors: " +
-                                Util.collectionToString(result.getErrors()));
+                        log.debug("Pool filtered from candidates due to failed rule(s): {}", pool);
+                        log.debug("  warnings: {}", Util.collectionToString(result.getWarnings()));
+                        log.debug("  errors: {}", Util.collectionToString(result.getErrors()));
                     }
                 }
                 else {
@@ -1037,8 +1012,7 @@
         // a healing request)
         ComplianceStatus compliance = complianceRules.getStatus(consumer, entitleDate, false);
         if (productIds == null || productIds.length == 0) {
-            log.debug("No products specified for bind, checking compliance to see what " +
-                "is needed.");
+            log.debug("No products specified for bind, checking compliance to see what is needed.");
             Set<String> tmpSet = new HashSet<String>();
             tmpSet.addAll(compliance.getNonCompliantProducts());
             tmpSet.addAll(compliance.getPartiallyCompliantProducts().keySet());
@@ -1046,7 +1020,7 @@
         }
 
         if (log.isDebugEnabled()) {
-            log.debug("Attempting for products on date: " + entitleDate);
+            log.debug("Attempting for products on date: {}", entitleDate);
             for (String productId : productIds) {
                 log.debug("  " + productId);
             }
@@ -1076,11 +1050,7 @@
                 if (result.hasErrors() || result.hasWarnings()) {
                     // Just keep the last one around, if we need it
                     failedResult = result;
-                    if (log.isDebugEnabled()) {
-                        log.debug("Pool filtered from candidates due to rules " +
-                            "failure: " +
-                            pool.getId());
-                    }
+                    log.debug("Pool filtered from candidates due to rules failure: {}", pool.getId());
                 }
                 else {
                     filteredPools.add(pool);
@@ -1561,7 +1531,7 @@
         List<Entitlement> dirtyEntitlements = new ArrayList<Entitlement>();
         for (Entitlement e : entitlements) {
             if (e.getDirty()) {
-                log.info("Found dirty entitlement to regenerate: " + e);
+                log.info("Found dirty entitlement to regenerate: {}", e);
                 dirtyEntitlements.add(e);
             }
         }
@@ -1811,12 +1781,12 @@
                 filteredPools.add(p);
             }
             else if (log.isDebugEnabled()) {
-                log.debug("Omitting pool due to failed rules: " + p.getId());
+                log.debug("Omitting pool due to failed rules: {}", p.getId());
                 if (result.hasErrors()) {
-                    log.debug("\tErrors: " + result.getErrors());
+                    log.debug("\tErrors: {}", result.getErrors());
                 }
                 if (result.hasWarnings()) {
-                    log.debug("\tWarnings: " + result.getWarnings());
+                    log.debug("\tWarnings: {}", result.getWarnings());
                 }
             }
         }

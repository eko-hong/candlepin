--- conflicted
+++ resolved
@@ -144,7 +144,7 @@
         ComplianceStatus status = compliance.getStatus(c, now);
         ConsumerInstalledProductEnricher calculator =
             new ConsumerInstalledProductEnricher(c, status, compliance);
-        Product p = new Product(PRODUCT_1, "Awesome Product");
+        Product p = new Product(PRODUCT_1.getId(), "Awesome Product", this.owner);
         DateRange validRange = calculator.getValidDateRange(p);
         assertEquals(entRange.getStartDate(), validRange.getStartDate());
         assertEquals(expectedEnd, validRange.getEndDate());
@@ -813,30 +813,24 @@
         return e;
     }
 
-<<<<<<< HEAD
-    private Consumer mockConsumer(Product... installedProducts) {
-=======
-    private Entitlement mockUnmappedGuestEntitlement(Consumer consumer, String productId,
-            DateRange range, String ... providedProductIds) {
+    private Entitlement mockUnmappedGuestEntitlement(Consumer consumer, Product product,
+            DateRange range, Product ... providedProducts) {
 
         consumer.setFact("virt.is_guest", "True");
-        Entitlement e = mockEntitlement(consumer, productId, range, providedProductIds);
+        Entitlement e = mockEntitlement(consumer, product, range, providedProducts);
         Pool p = e.getPool();
-        Date endDateOverride = new Date(consumer.getCreated().getTime() +
-                (24 * 60 * 60 * 1000));
+        Date endDateOverride = new Date(consumer.getCreated().getTime() + (24 * 60 * 60 * 1000));
         e.setEndDateOverride(endDateOverride);
 
         // Setup the attributes for stacking:
         p.setAttribute("virt_only", "true");
         p.setAttribute("unmapped_guests_only", "true");
-        p.addProductAttribute(new ProductPoolAttribute("virt_limit", "unlimited",
-                productId));
+        product.setAttribute("virt_limit", "unlimited");
 
         return e;
     }
 
-    private Consumer mockConsumer(String ... installedProducts) {
->>>>>>> 5ebe9515
+    private Consumer mockConsumer(Product... installedProducts) {
         Consumer c = new Consumer();
         c.setType(new ConsumerType(ConsumerType.ConsumerTypeEnum.SYSTEM));
         for (Product product : installedProducts) {

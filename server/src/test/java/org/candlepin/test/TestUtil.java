/**
 * Copyright (c) 2009 - 2012 Red Hat, Inc.
 *
 * This software is licensed to you under the GNU General Public License,
 * version 2 (GPLv2). There is NO WARRANTY for this software, express or
 * implied, including the implied warranties of MERCHANTABILITY or FITNESS
 * FOR A PARTICULAR PURPOSE. You should have received a copy of GPLv2
 * along with this software; if not, see
 * http://www.gnu.org/licenses/old-licenses/gpl-2.0.txt.
 *
 * Red Hat trademarks are not licensed under GPLv2. No permission is
 * granted to use or replicate Red Hat trademarks that are incorporated
 * in this software or its documentation.
 */
package org.candlepin.test;

import org.candlepin.auth.Access;
import org.candlepin.auth.UserPrincipal;
import org.candlepin.auth.permissions.OwnerPermission;
import org.candlepin.auth.permissions.Permission;
import org.candlepin.model.Branding;
import org.candlepin.model.CertificateSerial;
import org.candlepin.model.Consumer;
import org.candlepin.model.ConsumerType;
<<<<<<< HEAD
=======
import org.candlepin.model.Content;
import org.candlepin.model.DerivedProductPoolAttribute;
import org.candlepin.model.DerivedProvidedProduct;
>>>>>>> daadbbbd
import org.candlepin.model.Entitlement;
import org.candlepin.model.EntitlementCertificate;
import org.candlepin.model.IdentityCertificate;
import org.candlepin.model.Owner;
import org.candlepin.model.Pool;
import org.candlepin.model.Product;
import org.candlepin.model.ProductAttribute;
import org.candlepin.model.RulesCurator;
import org.candlepin.model.SourceSubscription;
import org.candlepin.model.Subscription;
import org.candlepin.model.User;
import org.candlepin.model.activationkeys.ActivationKey;
import org.candlepin.model.activationkeys.ActivationKeyPool;

import com.fasterxml.jackson.core.JsonProcessingException;
import com.fasterxml.jackson.databind.JsonNode;
import com.fasterxml.jackson.databind.ObjectMapper;

import org.apache.commons.codec.binary.Base64;
import org.apache.commons.io.FileUtils;

import java.io.File;
import java.io.IOException;
import java.util.Arrays;
import java.util.Calendar;
import java.util.Date;
import java.util.HashSet;
import java.util.List;
import java.util.Random;
import java.util.Set;

/**
 * TestUtil for creating various testing objects. Objects backed by the database
 * are not persisted, the caller is expected to persist the entities returned
 * and any dependent objects.
 */
public class TestUtil {

    private TestUtil() {
    }

    public static Owner createOwner() {
        return new Owner("Test Owner " + randomInt());
    }

    public static Consumer createConsumer(ConsumerType type, Owner owner) {
        return new Consumer("TestConsumer" + randomInt(), "User", owner, type);
    }

    public static Consumer createConsumer(ConsumerType type, Owner owner, String username) {
        return new Consumer("TestConsumer" + randomInt(), username, owner, type);
    }

    /**
     * Create a consumer with a new owner
     *
     * @return Consumer
     */
    public static Consumer createConsumer() {
        return createConsumer(createConsumerType(), new Owner("Test Owner " + randomInt()));
    }

    /**
     * Create a consumer with a new owner
     *
     * @return Consumer
     */
    public static Consumer createConsumer(Owner owner) {
        Consumer consumer = new Consumer(
            "testconsumer" + randomInt(),
            "User",
            owner,
            createConsumerType()
        );

        consumer.setFact("foo", "bar");
        consumer.setFact("foo1", "bar1");

        return consumer;
    }

    public static ConsumerType createConsumerType() {
        return new ConsumerType("test-consumer-type-" + randomInt());
    }

    private static final Random RANDOM = new Random(System.currentTimeMillis());

    public static int randomInt() {
        return Math.abs(RANDOM.nextInt());
    }

<<<<<<< HEAD
    public static Product createProduct(String id, String name, Owner owner) {
        Product rhel = new Product(id, name, owner);
=======
    public static Content createContent(String id) {
        String name = "test-content-" + randomInt();

        return new Content(
            name,
            name,
            name,
            "test-type",
            "test-vendor",
            "https://test.url.com",
            "https://gpg.test.url.com",
            "x86"
        );
    }

    public static Product createProduct(String id, String name) {
        Product rhel = new Product(id, name);
>>>>>>> daadbbbd
        ProductAttribute a1 = new ProductAttribute("a1", "a1");
        rhel.addAttribute(a1);

        ProductAttribute a2 = new ProductAttribute("a2", "a2");
        rhel.addAttribute(a2);

        return rhel;
    }

    public static Product createProduct(String id) {
        return createProduct(id, "test-product-" + randomInt(), createOwner());
    }

    public static Product createProduct(Owner o) {
        int random = randomInt();
        return createProduct(
            String.valueOf(random),
            "test-product-" + random,
            o
        );
    }

    public static Subscription createSubscription(Product product) {
        return createSubscription(product.getOwner(), product);
    }

    public static Subscription createSubscription() {
        return createSubscription(createProduct(createOwner()));
    }

    public static Subscription createSubscription(Owner owner, Product product) {
        return createSubscription(owner, product, new HashSet<Product>());
    }

    public static Subscription createSubscription(Owner owner, Product product,
        Set<Product> providedProducts) {

        Subscription sub = new Subscription(
            owner,
            product,
            providedProducts,
            1000L,
            createDate(2000, 1, 1),
            createDate(2050, 1, 1),
            createDate(2000, 1, 1)
        );

        return sub;
    }

    public static Pool createPool(Product product) {
        return createPool(new Owner("Test Owner " + randomInt()), product);
    }

    public static Pool createPool(Owner owner, Product product) {
        return createPool(owner, product, 5);
    }

    public static Pool createPool(Owner owner, Product product, int quantity) {
        return createPool(owner, product, new HashSet<Product>(), quantity);
    }

    public static Pool createPool(Owner owner, Product product, Set<Product> providedProducts,
        int quantity) {

        String random = String.valueOf(randomInt());

        Pool pool = new Pool(
            owner,
            product,
            providedProducts,
            Long.valueOf(quantity),
            TestUtil.createDate(2009, 11, 30),
            TestUtil.createDate(2015, 11, 30),
            "SUB234598S" + random,
            "ACC123" + random,
            "ORD222" + random
        );

        pool.setSourceSubscription(new SourceSubscription("SUB234598S" + random, "master" + random));

        return pool;
    }

    public static Pool createPool(Owner owner, Product product, Set<Product> providedProducts,
        Product derivedProduct, Set<Product> subProvidedProducts, int quantity) {

        Pool pool = createPool(owner, product, providedProducts, quantity);
        pool.setDerivedProduct(derivedProduct);
        pool.setDerivedProvidedProducts(subProvidedProducts);

        return pool;
    }

    public static Date createDate(int year, int month, int day) {
        Calendar cal = Calendar.getInstance();

        cal.set(Calendar.YEAR, year);
        // Watch out! Java expects month as 0-11
        cal.set(Calendar.MONTH, month - 1);
        cal.set(Calendar.DATE, day);

        cal.set(Calendar.HOUR_OF_DAY, 0);
        cal.set(Calendar.MINUTE, 0);
        cal.set(Calendar.SECOND, 0);
        cal.set(Calendar.MILLISECOND, 0);

        Date jsqlD = new Date(cal.getTime().getTime());
        return jsqlD;
    }

    public static String xmlToBase64String(String xml) {

        // byte[] bytes = Base64.encode(xml);
        Base64 encoder = new Base64();
        byte[] bytes = encoder.encode(xml.getBytes());

        StringBuilder buf = new StringBuilder();
        for (byte b : bytes) {
            buf.append((char) Integer.parseInt(Integer.toHexString(b), 16));
        }

        return buf.toString();
    }

    public static User createUser(String username, String password,
        boolean superAdmin) {
        username = (username == null) ? "user-" + randomInt() : username;
        password = (password == null) ? "pass-" + randomInt() : password;
        return new User(username, password, superAdmin);
    }

    public static UserPrincipal createPrincipal(String username, Owner owner, Access role) {
        return new UserPrincipal(
            username,
            Arrays.asList(new Permission[]{ new OwnerPermission(owner, role) }),
            false
        );
    }

    public static UserPrincipal createOwnerPrincipal() {
        Owner owner = new Owner("Test Owner " + randomInt());
        return createPrincipal("someuser", owner, Access.ALL);
    }

    public static Set<String> createSet(String productId) {
        Set<String> results = new HashSet<String>();
        results.add(productId);
        return results;
    }

    public static IdentityCertificate createIdCert() {
        return createIdCert(new Date());
    }

    public static IdentityCertificate createIdCert(Date expiration) {
        IdentityCertificate idCert = new IdentityCertificate();
        CertificateSerial serial = new CertificateSerial(expiration);
        serial.setId(Long.valueOf(new Random().nextInt(1000000)));

        // totally arbitrary
        idCert.setId(String.valueOf(new Random().nextInt(1000000)));
        idCert.setKey("uh0876puhapodifbvj094");
        idCert.setCert("hpj-08ha-w4gpoknpon*)&^%#");
        idCert.setSerial(serial);
        return idCert;
    }

    public static Entitlement createEntitlement(Owner owner, Consumer consumer,
        Pool pool, EntitlementCertificate cert) {
        Entitlement toReturn = new Entitlement();
        toReturn.setOwner(owner);
        toReturn.setPool(pool);
        toReturn.setOwner(owner);
        consumer.addEntitlement(toReturn);
        if (cert != null) {
            cert.setEntitlement(toReturn);
            toReturn.getCertificates().add(cert);
        }
        return toReturn;
    }

    public static Entitlement createEntitlement() {
        Owner owner = new Owner("Test Owner |" + randomInt());
        owner.setId(String.valueOf(RANDOM.nextLong()));
        return createEntitlement(
            owner,
            createConsumer(owner),
            createPool(owner, createProduct(owner)),
            null
        );
    }

    public void addPermissionToUser(User u, Access role, Owner o) {
        // Check if a permission already exists for this verb and owner:
    }

    /**
     * Returns a pool which will look like it was created from the given subscription
     * during refresh pools.
     *
     * @param sub source subscription
     * @return pool for subscription
     */
    public static Pool copyFromSub(Subscription sub) {
        Pool p = new Pool(sub.getOwner(),
            sub.getProduct(),
            new HashSet<Product>(sub.getProvidedProducts()),
            sub.getQuantity(),
            sub.getStartDate(),
            sub.getEndDate(),
            sub.getContractNumber(),
            sub.getAccountNumber(),
            sub.getOrderNumber()
        );

        p.setSourceSubscription(new SourceSubscription(sub.getId(), "master"));

        // Copy sub-product data if there is any:
        p.setDerivedProduct(sub.getDerivedProduct());

        for (Branding b : sub.getBranding()) {
            p.getBranding().add(new Branding(b.getProductId(), b.getType(), b.getName()));
        }

        return p;
    }

    public static ActivationKey createActivationKey(Owner owner,
        List<Pool> pools) {
        ActivationKey key = new ActivationKey();
        key.setOwner(owner);
        key.setName("A Test Key");
        key.setServiceLevel("TestLevel");
        key.setDescription("A test description for the test key.");
        if (pools != null) {
            Set<ActivationKeyPool> akPools = new HashSet<ActivationKeyPool>();
            for (Pool p : pools) {
                akPools.add(new ActivationKeyPool(key, p, (long) 1));
            }
            key.setPools(akPools);
        }

        return key;
    }

    /*
     * Creates a fake rules blob with a version that matches the current API number.
     */
    public static String createRulesBlob(int minorVersion) {
        return "// Version: " + RulesCurator.RULES_API_VERSION + "." + minorVersion +
            "\n//somerules";
    }

    public static boolean isJsonEqual(String one, String two) throws JsonProcessingException, IOException {
        ObjectMapper mapper = new ObjectMapper();
        JsonNode tree1 = mapper.readTree(one);
        JsonNode tree2 = mapper.readTree(two);
        return tree1.equals(tree2);
    }

    public static String getStringOfSize(int size) {
        char[] charArray = new char[size];
        Arrays.fill(charArray, 'x');
        return new String(charArray);
    }

    public static void cleanupDir(String dir, String basename) {
        File tempDir = new File(dir);

        for (File f : tempDir.listFiles()) {
            if (f.getName().startsWith(basename)) {
                try {
                    FileUtils.deleteDirectory(f);
                }
                catch (IOException e) {
                    throw new RuntimeException(
                        "Failed to cleanup directory: " + dir, e);
                }
            }
        }
    }

    public static Set<Product> stubChangedProducts(Product ... products) {
        Set<Product> result = new HashSet<Product>();
        for (Product p : products) {
            result.add(p);
        }
        return result;
    }
}<|MERGE_RESOLUTION|>--- conflicted
+++ resolved
@@ -22,12 +22,7 @@
 import org.candlepin.model.CertificateSerial;
 import org.candlepin.model.Consumer;
 import org.candlepin.model.ConsumerType;
-<<<<<<< HEAD
-=======
 import org.candlepin.model.Content;
-import org.candlepin.model.DerivedProductPoolAttribute;
-import org.candlepin.model.DerivedProvidedProduct;
->>>>>>> daadbbbd
 import org.candlepin.model.Entitlement;
 import org.candlepin.model.EntitlementCertificate;
 import org.candlepin.model.IdentityCertificate;
@@ -119,14 +114,15 @@
         return Math.abs(RANDOM.nextInt());
     }
 
-<<<<<<< HEAD
-    public static Product createProduct(String id, String name, Owner owner) {
-        Product rhel = new Product(id, name, owner);
-=======
     public static Content createContent(String id) {
+        return createContent(TestUtil.createOwner(), id);
+    }
+
+    public static Content createContent(Owner owner, String id) {
         String name = "test-content-" + randomInt();
 
         return new Content(
+            owner,
             name,
             name,
             name,
@@ -138,9 +134,9 @@
         );
     }
 
-    public static Product createProduct(String id, String name) {
-        Product rhel = new Product(id, name);
->>>>>>> daadbbbd
+    public static Product createProduct(String id, String name, Owner owner) {
+        Product rhel = new Product(id, name, owner);
+
         ProductAttribute a1 = new ProductAttribute("a1", "a1");
         rhel.addAttribute(a1);
 

/**
 * Copyright (c) 2009 - 2012 Red Hat, Inc.
 *
 * This software is licensed to you under the GNU General Public License,
 * version 2 (GPLv2). There is NO WARRANTY for this software, express or
 * implied, including the implied warranties of MERCHANTABILITY or FITNESS
 * FOR A PARTICULAR PURPOSE. You should have received a copy of GPLv2
 * along with this software; if not, see
 * http://www.gnu.org/licenses/old-licenses/gpl-2.0.txt.
 *
 * Red Hat trademarks are not licensed under GPLv2. No permission is
 * granted to use or replicate Red Hat trademarks that are incorporated
 * in this software or its documentation.
 */
package org.candlepin.sync;

<<<<<<< HEAD
import static org.junit.Assert.assertEquals;
=======
import static org.junit.Assert.*;
>>>>>>> 5ebe9515
import static org.mockito.Mockito.*;

import org.candlepin.common.config.MapConfiguration;
import org.candlepin.config.ConfigProperties;
import org.candlepin.model.Content;
import org.candlepin.model.ContentCurator;
import org.candlepin.model.Owner;
import org.candlepin.model.Product;
import org.candlepin.model.ProductContent;
import org.candlepin.model.ProductCurator;
import org.candlepin.test.TestUtil;

import com.fasterxml.jackson.databind.ObjectMapper;

import org.junit.Before;
import org.junit.Test;

import java.io.IOException;
import java.io.Reader;
import java.io.StringReader;
import java.io.StringWriter;
import java.io.Writer;
import java.util.HashMap;
import java.util.HashSet;
import java.util.Set;
/**
 * ProductImporterTest
 */
public class ProductImporterTest {

    private ObjectMapper mapper;
    private ProductImporter importer;
    private ProductCurator productCuratorMock;
    private ContentCurator contentCuratorMock;
<<<<<<< HEAD
    private Owner owner = new Owner("Test Corporation");
=======
>>>>>>> 5ebe9515

    @Before
    public void setUp() throws IOException {
        mapper = SyncUtils.getObjectMapper(new MapConfiguration(
                new HashMap<String, String>() {

                    {
                        put(ConfigProperties.FAIL_ON_UNKNOWN_IMPORT_PROPERTIES,
                                "false");
                    }
                }));
        productCuratorMock = mock(ProductCurator.class);
        contentCuratorMock = mock(ContentCurator.class);
        importer = new ProductImporter(productCuratorMock, contentCuratorMock);
    }

    @Test
    public void testCreateObject() throws Exception {
        Product product = TestUtil.createProduct(owner);
        String json = getJsonForProduct(product);
        Reader reader = new StringReader(json);
        Product created = importer.createObject(mapper, reader);
        assertEquals(product.getUuid(), created.getUuid());
        assertEquals(product.getName(), created.getName());
        assertEquals(product.getAttributes(), created.getAttributes());
    }

    @Test
    public void testNewProductCreated() throws Exception {
        Product product = TestUtil.createProduct(owner);

        String json = getJsonForProduct(product);
        Reader reader = new StringReader(json);
        Product created = importer.createObject(mapper, reader);
        Set<Product> storeThese = new HashSet<Product>();
        storeThese.add(created);
        when(productCuratorMock.lookupById(product.getOwner(), product.getId())).thenReturn(null);
        importer.store(storeThese, owner);
    }

    @Test
    public void testExistingProductUpdated() throws Exception {
        Product product = TestUtil.createProduct(owner);
        String json = getJsonForProduct(product);
        Reader reader = new StringReader(json);

        Product created = importer.createObject(mapper, reader);

        // Dummy up some changes to this product:
        String newProductName = "New Name";
        created.setName(newProductName);

        Set<Product> storeThese = new HashSet<Product>();
        storeThese.add(created);

        // Simulate the pre-existing product:
        when(productCuratorMock.lookupById(product.getOwner(), product.getId())).thenReturn(product);

        importer.store(storeThese, owner);

    }

    @Test
    public void testContentCreated() throws Exception {
        Product product = TestUtil.createProduct(owner);
        addContentTo(product);

        String json = getJsonForProduct(product);
        Reader reader = new StringReader(json);
        Product created = importer.createObject(mapper, reader);
        Content c = created.getProductContent().iterator().next().getContent();
        Set<Product> storeThese = new HashSet<Product>();
        storeThese.add(created);
        importer.store(storeThese, owner);

        verify(contentCuratorMock).createOrUpdate(c);

        // Metadata expiry should be overridden to 0 on import:
        assertEquals(new Long(1), c.getMetadataExpire());
    }

    @Test
    public void testExistingProductContentAdded() throws Exception {
        Owner owner = new Owner("Test Corporation");
        Product oldProduct = TestUtil.createProduct("fake id", "fake name", owner);
        Product newProduct = TestUtil.createProduct("fake id", "fake name", owner);

        addContentTo(newProduct);
        Content c = newProduct.getProductContent().iterator().next().getContent();

        when(productCuratorMock.find(oldProduct.getUuid()))
            .thenReturn(oldProduct);

        Set<Product> storeThese = new HashSet<Product>();
        storeThese.add(newProduct);

        importer.store(storeThese, owner);
    }

    @Test

    public void testVendorSetToUnknown() throws Exception {
        Product product = TestUtil.createProduct(owner);
        addNoVendorContentTo(product);

        String json = getJsonForProduct(product);
        Reader reader = new StringReader(json);
        Product created = importer.createObject(mapper, reader);
        Content c = created.getProductContent().iterator().next().getContent();
        Set<Product> storeThese = new HashSet<Product>();
        storeThese.add(created);
        importer.store(storeThese, owner);

        verify(contentCuratorMock).createOrUpdate(c);

        assertEquals("unknown", c.getVendor());
    }

    // Returns the Content object added
<<<<<<< HEAD
    private void addContentTo(Product p) {
        Owner owner = new Owner("Example-Corporation");
        Content c = new Content(owner, "name", "100130", "label", "type",
=======
    private Content addContentTo(Product p) {
        Content c = new Content("name", "100130", "label", "type",
>>>>>>> 5ebe9515
            "vendor", "url", "gpgurl", "arch");
        c.setMetadataExpire(1000L);
        p.getProductContent().add(new ProductContent(p, c, true));
        return c;
    }

    // Returns the Content object added without vendor
    private void addNoVendorContentTo(Product p) {
        Owner owner = new Owner("Example-Corporation");
        Content c = new Content(owner, "name", "100130", "label", "type",
            "", "url", "gpgurl", "arch");
        c.setMetadataExpire(1000L);
        p.getProductContent().add(new ProductContent(p, c, true));
    }

    private String getJsonForProduct(Product p) throws Exception {
        Writer writer = new StringWriter();
        mapper.writeValue(writer, p);
        return writer.toString();
    }

}<|MERGE_RESOLUTION|>--- conflicted
+++ resolved
@@ -14,11 +14,7 @@
  */
 package org.candlepin.sync;
 
-<<<<<<< HEAD
-import static org.junit.Assert.assertEquals;
-=======
 import static org.junit.Assert.*;
->>>>>>> 5ebe9515
 import static org.mockito.Mockito.*;
 
 import org.candlepin.common.config.MapConfiguration;
@@ -53,10 +49,7 @@
     private ProductImporter importer;
     private ProductCurator productCuratorMock;
     private ContentCurator contentCuratorMock;
-<<<<<<< HEAD
     private Owner owner = new Owner("Test Corporation");
-=======
->>>>>>> 5ebe9515
 
     @Before
     public void setUp() throws IOException {
@@ -157,7 +150,6 @@
     }
 
     @Test
-
     public void testVendorSetToUnknown() throws Exception {
         Product product = TestUtil.createProduct(owner);
         addNoVendorContentTo(product);
@@ -176,25 +168,25 @@
     }
 
     // Returns the Content object added
-<<<<<<< HEAD
-    private void addContentTo(Product p) {
+    private Content addContentTo(Product p) {
         Owner owner = new Owner("Example-Corporation");
-        Content c = new Content(owner, "name", "100130", "label", "type",
-=======
-    private Content addContentTo(Product p) {
-        Content c = new Content("name", "100130", "label", "type",
->>>>>>> 5ebe9515
-            "vendor", "url", "gpgurl", "arch");
+        Content c = new Content(
+            owner, "name", "100130", "label", "type", "vendor", "url", "gpgurl", "arch"
+        );
+
         c.setMetadataExpire(1000L);
         p.getProductContent().add(new ProductContent(p, c, true));
+
         return c;
     }
 
     // Returns the Content object added without vendor
     private void addNoVendorContentTo(Product p) {
         Owner owner = new Owner("Example-Corporation");
-        Content c = new Content(owner, "name", "100130", "label", "type",
-            "", "url", "gpgurl", "arch");
+        Content c = new Content(
+            owner, "name", "100130", "label", "type", "", "url", "gpgurl", "arch"
+        );
+
         c.setMetadataExpire(1000L);
         p.getProductContent().add(new ProductContent(p, c, true));
     }

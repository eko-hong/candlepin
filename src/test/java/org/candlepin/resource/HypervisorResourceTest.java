--- conflicted
+++ resolved
@@ -121,11 +121,8 @@
             this.userService, null, null, null, null, this.ownerCurator,
             this.activationKeyCurator,
             null, this.complianceRules, this.deletedConsumerCurator,
-<<<<<<< HEAD
-            null, null, new Config());
-=======
-            null, new CandlepinCommonTestConfig());
->>>>>>> 41d15a66
+            null, null, new CandlepinCommonTestConfig());
+
         hypervisorResource = new HypervisorResource(consumerResource, poolManager,
             consumerCurator, this.deletedConsumerCurator, i18n);
 

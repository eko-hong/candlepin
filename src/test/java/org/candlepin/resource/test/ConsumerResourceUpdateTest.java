--- conflicted
+++ resolved
@@ -102,15 +102,9 @@
             this.consumerTypeCurator, null, this.subscriptionService, null,
             this.idCertService, null, this.i18n, this.sink, this.eventFactory, null, null,
             this.userService, null, poolManager, null, null,
-<<<<<<< HEAD
-            this.activationKeyCurator,
-            this.entitler, this.complianceRules, this.deletedConsumerCurator,
-            this.environmentCurator, null, null, null, new CandlepinCommonTestConfig());
-=======
             this.activationKeyCurator, this.entitler, this.complianceRules,
             this.deletedConsumerCurator, this.environmentCurator, null,
-            new CandlepinCommonTestConfig(), null, null, null, null);
->>>>>>> c5c9be0e
+            new CandlepinCommonTestConfig(), null, null, null, null, null);
 
         when(complianceRules.getStatus(any(Consumer.class), any(Date.class)))
             .thenReturn(new ComplianceStatus(new Date()));

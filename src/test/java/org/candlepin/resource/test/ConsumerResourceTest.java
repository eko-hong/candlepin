/**
 * Copyright (c) 2009 - 2012 Red Hat, Inc.
 *
 * This software is licensed to you under the GNU General Public License,
 * version 2 (GPLv2). There is NO WARRANTY for this software, express or
 * implied, including the implied warranties of MERCHANTABILITY or FITNESS
 * FOR A PARTICULAR PURPOSE. You should have received a copy of GPLv2
 * along with this software; if not, see
 * http://www.gnu.org/licenses/old-licenses/gpl-2.0.txt.
 *
 * Red Hat trademarks are not licensed under GPLv2. No permission is
 * granted to use or replicate Red Hat trademarks that are incorporated
 * in this software or its documentation.
 */
package org.candlepin.resource.test;

import static org.candlepin.test.TestUtil.createIdCert;
import static org.junit.Assert.assertEquals;
import static org.junit.Assert.assertFalse;
import static org.junit.Assert.assertNotNull;
import static org.junit.Assert.assertTrue;
import static org.junit.Assert.fail;
import static org.mockito.Matchers.any;
import static org.mockito.Matchers.eq;
import static org.mockito.Mockito.mock;
import static org.mockito.Mockito.verify;
import static org.mockito.Mockito.when;

import org.candlepin.audit.EventFactory;
import org.candlepin.audit.EventSink;
import org.candlepin.auth.Access;
import org.candlepin.auth.NoAuthPrincipal;
import org.candlepin.auth.UserPrincipal;
import org.candlepin.config.CandlepinCommonTestConfig;
import org.candlepin.controller.CandlepinPoolManager;
import org.candlepin.controller.Entitler;
import org.candlepin.controller.PoolManager;
import org.candlepin.exceptions.BadRequestException;
import org.candlepin.exceptions.NotFoundException;
import org.candlepin.model.ActivationKey;
import org.candlepin.model.ActivationKeyCurator;
import org.candlepin.model.CertificateSerial;
import org.candlepin.model.CertificateSerialDto;
import org.candlepin.model.Consumer;
import org.candlepin.model.ConsumerCurator;
import org.candlepin.model.ConsumerInstalledProduct;
import org.candlepin.model.ConsumerType;
import org.candlepin.model.ConsumerType.ConsumerTypeEnum;
import org.candlepin.model.ConsumerTypeCurator;
import org.candlepin.model.Entitlement;
import org.candlepin.model.EntitlementCertificate;
import org.candlepin.model.EntitlementCurator;
import org.candlepin.model.IdentityCertificate;
import org.candlepin.model.Owner;
import org.candlepin.model.OwnerCurator;
import org.candlepin.model.Pool;
import org.candlepin.model.Product;
import org.candlepin.model.Subscription;
import org.candlepin.policy.js.compliance.ComplianceRules;
import org.candlepin.policy.js.compliance.ComplianceStatus;
import org.candlepin.resource.ConsumerResource;
import org.candlepin.resource.util.ResourceDateParser;
import org.candlepin.service.EntitlementCertServiceAdapter;
import org.candlepin.service.IdentityCertServiceAdapter;
import org.candlepin.service.SubscriptionServiceAdapter;
import org.candlepin.service.UserServiceAdapter;
import org.candlepin.test.TestUtil;
import org.junit.Before;
import org.junit.Test;
import org.junit.runner.RunWith;
import org.mockito.Mock;
import org.mockito.Mockito;
import org.mockito.runners.MockitoJUnitRunner;
import org.xnap.commons.i18n.I18n;
import org.xnap.commons.i18n.I18nFactory;

import java.io.IOException;
import java.io.Serializable;
import java.math.BigInteger;
import java.security.GeneralSecurityException;
import java.util.ArrayList;
import java.util.Arrays;
import java.util.Date;
import java.util.HashSet;
import java.util.List;
import java.util.Locale;
import java.util.Map;
import java.util.Set;

/**
 * ConsumerResourceTest
 */
@RunWith(MockitoJUnitRunner.class)
public class ConsumerResourceTest {

    private I18n i18n;

    @Mock
    private ConsumerCurator mockedConsumerCurator;
    @Mock
    private OwnerCurator mockedOwnerCurator;
    @Mock
    private EntitlementCertServiceAdapter mockedEntitlementCertServiceAdapter;
    @Mock
    private SubscriptionServiceAdapter mockedSubscriptionServiceAdapter;
    @Mock
    private PoolManager mockedPoolManager;
    @Mock
    private EntitlementCurator mockedEntitlementCurator;
    @Mock
    private ComplianceRules mockedComplianceRules;

    @Before
    public void setUp() {
        i18n = I18nFactory.getI18n(getClass(), Locale.US, I18nFactory.FALLBACK);
    }

    @Test
    public void testGetCertSerials() {
        Consumer consumer = createConsumer();
        List<EntitlementCertificate> certificates = createEntitlementCertificates();

        when(mockedEntitlementCertServiceAdapter.listForConsumer(consumer))
            .thenReturn(certificates);
        when(mockedConsumerCurator.findByUuid(consumer.getUuid())).thenReturn(
            consumer);
        when(mockedEntitlementCurator.listByConsumer(consumer)).thenReturn(
            new ArrayList<Entitlement>());

        ConsumerResource consumerResource = new ConsumerResource(
            mockedConsumerCurator, null, null, null, mockedEntitlementCurator, null,
            mockedEntitlementCertServiceAdapter, null, null, null, null, null,
            null, null, mockedPoolManager, null, null, null, null, null,
<<<<<<< HEAD
            null, null, null, null, null, new CandlepinCommonTestConfig());
=======
            null, null, null, new CandlepinCommonTestConfig(), null, null, null, null);
>>>>>>> c5c9be0e

        List<CertificateSerialDto> serials = consumerResource
            .getEntitlementCertificateSerials(consumer.getUuid());

        verifyCertificateSerialNumbers(serials);
    }

    @Test (expected = RuntimeException.class)
    public void testExceptionFromCertGen() throws Exception {
        Consumer consumer = createConsumer();

        Entitlement e = Mockito.mock(Entitlement.class);
        Pool p = Mockito.mock(Pool.class);
        Subscription s = Mockito.mock(Subscription.class);
        when(e.getPool()).thenReturn(p);
        when(p.getSubscriptionId()).thenReturn("4444");

        when(mockedConsumerCurator.findByUuid(consumer.getUuid())).thenReturn(
            consumer);
        when(mockedEntitlementCurator.find(eq("9999"))).thenReturn(e);
        when(mockedSubscriptionServiceAdapter.getSubscription(eq("4444"))).thenReturn(s);
        when(mockedEntitlementCertServiceAdapter.generateEntitlementCert(
            any(Entitlement.class), any(Subscription.class), any(Product.class)))
            .thenThrow(new IOException());

        CandlepinPoolManager poolManager = new CandlepinPoolManager(null,
            mockedSubscriptionServiceAdapter, null,
            mockedEntitlementCertServiceAdapter, null, null,
            new CandlepinCommonTestConfig(), null, null,
            mockedEntitlementCurator, mockedConsumerCurator, null, null, null, null);

        ConsumerResource consumerResource = new ConsumerResource(
            mockedConsumerCurator, null, null, null, mockedEntitlementCurator, null,
<<<<<<< HEAD
            mockedEntitlementCertServiceAdapter, null, null, null, null, null,
            null, null, poolManager, null, null, null, null, null,
            null, null, null, null, null, new CandlepinCommonTestConfig());
=======
            mockedEntitlementCertServiceAdapter, null, null, null, null, null, null,
            null, poolManager, null, null, null, null, null, null, null, null,
            new CandlepinCommonTestConfig(), null, null, null, null);
>>>>>>> c5c9be0e

        consumerResource.regenerateEntitlementCertificates(consumer.getUuid(), "9999",
            false);
    }

    private void verifyCertificateSerialNumbers(
        List<CertificateSerialDto> serials) {
        assertEquals(3, serials.size());
        assertTrue(serials.get(0).getSerial() > 0);
    }

    private List<EntitlementCertificate> createEntitlementCertificates() {
        return Arrays.asList(new EntitlementCertificate[]{
            createEntitlementCertificate("key1", "cert1"),
            createEntitlementCertificate("key2", "cert2"),
            createEntitlementCertificate("key3", "cert3") });
    }


    /**
     * Test just verifies that entitler is called only once and it doesn't need
     * any other object to execute.
     */
    @Test
    public void testRegenerateEntitlementCertificateWithValidConsumer() {
        Consumer consumer = createConsumer();

        when(mockedConsumerCurator.findByUuid(consumer.getUuid())).thenReturn(
            consumer);

        CandlepinPoolManager mgr = mock(CandlepinPoolManager.class);
        ConsumerResource cr = new ConsumerResource(mockedConsumerCurator, null,
            null, null, null, null, null, null, null, null, null, null, null,
<<<<<<< HEAD
            null, mgr, null, null, null, null, null, null, null,
            null, null, null, new CandlepinCommonTestConfig());
=======
            null, mgr, null, null, null, null, null, null, null, null,
            new CandlepinCommonTestConfig(), null, null, null, null);
>>>>>>> c5c9be0e
        cr.regenerateEntitlementCertificates(consumer.getUuid(), null, true);
        Mockito.verify(mgr, Mockito.times(1))
            .regenerateEntitlementCertificates(eq(consumer), eq(true));
    }

    @Test
    public void testRegenerateIdCerts() throws GeneralSecurityException,
        IOException {

        // using lconsumer simply to avoid hiding consumer. This should
        // get renamed once we refactor this test suite.
        IdentityCertServiceAdapter mockedIdSvc = Mockito
            .mock(IdentityCertServiceAdapter.class);

        EventSink sink = Mockito.mock(EventSink.class);
        EventFactory factory = Mockito.mock(EventFactory.class);

        Consumer consumer = createConsumer();
        consumer.setIdCert(createIdCert());
        IdentityCertificate ic = consumer.getIdCert();
        assertNotNull(ic);

        when(mockedConsumerCurator.findByUuid(consumer.getUuid())).thenReturn(
            consumer);
        when(mockedIdSvc.regenerateIdentityCert(consumer)).thenReturn(
            createIdCert());

        ConsumerResource cr = new ConsumerResource(mockedConsumerCurator, null,
            null, null, null, mockedIdSvc, null, null, sink, factory, null, null,
            null, null, null, null, mockedOwnerCurator, null, null, null, null,
<<<<<<< HEAD
            null, null, null, null, new CandlepinCommonTestConfig());
=======
            null, null, new CandlepinCommonTestConfig(), null, null, null, null);
>>>>>>> c5c9be0e

        Consumer fooc = cr.regenerateIdentityCertificates(consumer.getUuid());

        assertNotNull(fooc);
        IdentityCertificate ic1 = fooc.getIdCert();
        assertNotNull(ic1);
        assertFalse(ic.equals(ic1));
    }

    @Test
    public void testIdCertGetsRegenerated() throws Exception {
        // using lconsumer simply to avoid hiding consumer. This should
        // get renamed once we refactor this test suite.
        IdentityCertServiceAdapter mockedIdSvc = Mockito
            .mock(IdentityCertServiceAdapter.class);

        EventSink sink = Mockito.mock(EventSink.class);
        EventFactory factory = Mockito.mock(EventFactory.class);

        SubscriptionServiceAdapter ssa = Mockito.mock(SubscriptionServiceAdapter.class);
        ComplianceRules rules = Mockito.mock(ComplianceRules.class);

        Consumer consumer = createConsumer();
        // cert expires today which will trigger regen
        consumer.setIdCert(createIdCert());
        BigInteger origserial = consumer.getIdCert().getSerial().getSerial();

        when(mockedConsumerCurator.findByUuid(consumer.getUuid())).thenReturn(
            consumer);
        when(mockedIdSvc.regenerateIdentityCert(consumer)).thenReturn(
            createIdCert());

        ConsumerResource cr = new ConsumerResource(mockedConsumerCurator, null,
            null, ssa, null, mockedIdSvc, null, null, sink, factory, null, null,
<<<<<<< HEAD
            null, null, null, null, mockedOwnerCurator, null, null, rules,
            null, null, null, null, null, new CandlepinCommonTestConfig());

=======
            null, null, null, null, mockedOwnerCurator, null, null, rules, null,
            null, null, new CandlepinCommonTestConfig(), null, null, null, null);
>>>>>>> c5c9be0e
        Consumer c = cr.getConsumer(consumer.getUuid());

        assertFalse(origserial.equals(c.getIdCert().getSerial().getSerial()));
    }

    @Test
    public void testIdCertDoesNotRegenerate() throws Exception {
        SubscriptionServiceAdapter ssa = Mockito.mock(SubscriptionServiceAdapter.class);
        ComplianceRules rules = Mockito.mock(ComplianceRules.class);

        Consumer consumer = createConsumer();
        consumer.setIdCert(createIdCert(TestUtil.createDate(2025, 6, 9)));
        BigInteger origserial = consumer.getIdCert().getSerial().getSerial();

        when(mockedConsumerCurator.findByUuid(consumer.getUuid())).thenReturn(
            consumer);

        ConsumerResource cr = new ConsumerResource(mockedConsumerCurator, null,
<<<<<<< HEAD
            null, ssa, null, null, null, null, null, null, null, null,
            null, null, null, null, mockedOwnerCurator, null, null, rules,
            null, null, null, null, null, new CandlepinCommonTestConfig());
=======
            null, ssa, null, null, null, null, null, null, null, null, null, null,
            null, null, mockedOwnerCurator, null, null, rules, null, null, null,
            new CandlepinCommonTestConfig(), null, null, null, null);
>>>>>>> c5c9be0e

        Consumer c = cr.getConsumer(consumer.getUuid());

        assertEquals(origserial, c.getIdCert().getSerial().getSerial());
    }

    @Test(expected = BadRequestException.class)
    public void testCreatePersonConsumerWithActivationKey() {
        Consumer c = mock(Consumer.class);
        Owner o = mock(Owner.class);
        ActivationKey ak = mock(ActivationKey.class);
        NoAuthPrincipal nap = mock(NoAuthPrincipal.class);
        ActivationKeyCurator akc = mock(ActivationKeyCurator.class);
        OwnerCurator oc = mock(OwnerCurator.class);
        ConsumerTypeCurator ctc = mock(ConsumerTypeCurator.class);

        ConsumerType cType = new ConsumerType(ConsumerTypeEnum.PERSON);
        when(ak.getId()).thenReturn("testKey");
        when(o.getKey()).thenReturn("testOwner");
        when(akc.lookupForOwner(eq("testKey"), eq(o))).thenReturn(ak);
        when(oc.lookupByKey(eq("testOwner"))).thenReturn(o);
        when(c.getType()).thenReturn(cType);
        when(c.getName()).thenReturn("testConsumer");
        when(ctc.lookupByLabel(eq("person"))).thenReturn(cType);

        ConsumerResource cr = new ConsumerResource(null, ctc,
            null, null, null, null, null, i18n, null, null, null, null,
            null, null, null, null, oc, akc, null, null, null, null,
<<<<<<< HEAD
            null, null, null, new CandlepinCommonTestConfig());
=======
            null, new CandlepinCommonTestConfig(), null, null, null, null);
>>>>>>> c5c9be0e
        cr.create(c, nap, null, "testOwner", "testKey");
    }

    @Test
    public void testProductNoPool() {
        try {
            Consumer c = mock(Consumer.class);
            Owner o = mock(Owner.class);
            SubscriptionServiceAdapter sa = mock(SubscriptionServiceAdapter.class);
            Entitler e = mock(Entitler.class);
            ConsumerCurator cc = mock(ConsumerCurator.class);
            String[] prodIds = {"notthere"};

            when(c.getOwner()).thenReturn(o);
            when(sa.hasUnacceptedSubscriptionTerms(eq(o))).thenReturn(false);
            when(cc.findByUuid(eq("fakeConsumer"))).thenReturn(c);
            when(e.bindByProducts(eq(prodIds), eq(c), eq((Date) null)))
                .thenThrow(new RuntimeException());

            ConsumerResource cr = new ConsumerResource(cc, null,
<<<<<<< HEAD
                null, sa, null, null, null, i18n, null, null, null, null,
                null, null, null, null, null, null, e, null, null, null,
                null, null, null, new CandlepinCommonTestConfig());
=======
                null, sa, null, null, null, i18n, null, null, null, null, null,
                null, null, null, null, null, e, null, null, null, null,
                new CandlepinCommonTestConfig(), null, null, null, null);
>>>>>>> c5c9be0e
            cr.bind("fakeConsumer", null, prodIds, null, null, null, false, null);
        }
        catch (Throwable t) {
            fail("Runtime exception should be caught in ConsumerResource.bind");
        }
    }

    @Test
    public void futureHealing() {
        Consumer c = mock(Consumer.class);
        Owner o = mock(Owner.class);
        SubscriptionServiceAdapter sa = mock(SubscriptionServiceAdapter.class);
        Entitler e = mock(Entitler.class);
        ConsumerCurator cc = mock(ConsumerCurator.class);
        ConsumerInstalledProduct cip = mock(ConsumerInstalledProduct.class);
        Set<ConsumerInstalledProduct> products = new HashSet<ConsumerInstalledProduct>();
        products.add(cip);

        when(c.getOwner()).thenReturn(o);
        when(cip.getProductId()).thenReturn("product-foo");
        when(sa.hasUnacceptedSubscriptionTerms(eq(o))).thenReturn(false);
        when(cc.findByUuid(eq("fakeConsumer"))).thenReturn(c);

<<<<<<< HEAD
        ConsumerResource cr = new ConsumerResource(cc, null,
            null, sa, null, null, null, null, null, null, null, null,
            null, null, null, null, null, null, e, null, null, null,
            null, null, null, new CandlepinCommonTestConfig());
=======
        ConsumerResource cr = new ConsumerResource(cc, null, null, sa,
            null, null, null, null, null, null, null, null, null, null,
            null, null, null, null, e, null, null, null, null,
            new CandlepinCommonTestConfig(), null, null, null, null);
>>>>>>> c5c9be0e
        String dtStr = "2011-09-26T18:10:50.184081+00:00";
        Date dt = ResourceDateParser.parseDateString(dtStr);
        cr.bind("fakeConsumer", null, null, null, null, null, false, dtStr);
        verify(e).bindByProducts(eq((String []) null), eq(c), eq(dt));
    }

    @Test(expected = NotFoundException.class)
    public void unbindByInvalidSerialShouldFail() {
        Consumer consumer = createConsumer();
        ConsumerCurator consumerCurator = mock(ConsumerCurator.class);
        when(consumerCurator.findByUuid(eq("fake uuid"))).thenReturn(consumer);

        EntitlementCurator entitlementCurator = mock(EntitlementCurator.class);
        when(entitlementCurator.find(any(Serializable.class))).thenReturn(null);

        ConsumerResource consumerResource = new ConsumerResource(consumerCurator, null,
            null, null, entitlementCurator, null, null, i18n, null, null, null,
            null, null, null, null, null, null, null, null, null, null, null,
<<<<<<< HEAD
            null, null, null, new CandlepinCommonTestConfig());
=======
            null, new CandlepinCommonTestConfig(), null, null, null, null);
>>>>>>> c5c9be0e

        consumerResource.unbindBySerial("fake uuid",
            Long.valueOf(1234L));
    }

    @Test(expected = NotFoundException.class)
    public void unbindBySerialWithInvalidUuidShouldFail() {
        ConsumerCurator consumerCurator = mock(ConsumerCurator.class);
        when(consumerCurator.findByUuid(eq("fake uuid"))).thenReturn(null);

        ConsumerResource consumerResource = new ConsumerResource(consumerCurator, null,
            null, null, null, null, null, i18n, null, null, null, null,
            null, null, null, null, null, null, null, null, null, null,
<<<<<<< HEAD
            null, null, null, new CandlepinCommonTestConfig());
=======
            null, new CandlepinCommonTestConfig(), null, null, null, null);
>>>>>>> c5c9be0e

        consumerResource.unbindBySerial("fake uuid",
            Long.valueOf(1234L));
    }

    @Test(expected = BadRequestException.class)
    public void testBindMultipleParams() throws Exception {
        ConsumerCurator consumerCurator = mock(ConsumerCurator.class);
        ConsumerResource consumerResource = new ConsumerResource(consumerCurator, null,
            null, null, null, null, null, i18n, null, null, null,
            null, null, null, null, null, null, null, null, null, null, null,
<<<<<<< HEAD
            null, null, null, new CandlepinCommonTestConfig());
=======
            null, new CandlepinCommonTestConfig(), null, null, null, null);
>>>>>>> c5c9be0e

        consumerResource.bind("fake uuid", "fake pool uuid",
            new String[]{"12232"}, 1, null, null, false, null);
    }


    @Test(expected = NotFoundException.class)
    public void testBindByPoolBadConsumerUuid() throws Exception {
        ConsumerCurator consumerCurator = mock(ConsumerCurator.class);
        ConsumerResource consumerResource = new ConsumerResource(consumerCurator, null,
            null, null, null, null, null, i18n, null, null, null,
            null, null, null, null, null, null, null, null, null, null, null,
<<<<<<< HEAD
            null, null, null, new CandlepinCommonTestConfig());
=======
            null, new CandlepinCommonTestConfig(), null, null, null, null);
>>>>>>> c5c9be0e

        consumerResource.bind("notarealuuid", "fake pool uuid", null, null, null,
            null, false, null);
    }

    /**
     * Basic test. If invalid id is given, should throw
     * {@link NotFoundException}
     */
    @Test(expected = NotFoundException.class)
    public void testRegenerateEntitlementCertificatesWithInvalidConsumerId() {
        ConsumerCurator consumerCurator = mock(ConsumerCurator.class);
        ConsumerResource consumerResource = new ConsumerResource(consumerCurator, null,
            null, null, null, null, null, i18n, null, null, null,
            null, null, null, null, null, null, null, null, null, null, null,
<<<<<<< HEAD
            null, null, null, new CandlepinCommonTestConfig());
=======
            null, new CandlepinCommonTestConfig(), null, null, null, null);
>>>>>>> c5c9be0e

        consumerResource.regenerateEntitlementCertificates("xyz", null, true);
    }

    private Consumer createConsumer() {
        return new Consumer("test-consumer", "test-user", new Owner(
            "Test Owner"), new ConsumerType("test-consumer-type-"));
    }

    protected EntitlementCertificate createEntitlementCertificate(String key,
        String cert) {
        EntitlementCertificate toReturn = new EntitlementCertificate();
        CertificateSerial certSerial = new CertificateSerial(1L, new Date());
        toReturn.setKeyAsBytes(key.getBytes());
        toReturn.setCertAsBytes(cert.getBytes());
        toReturn.setSerial(certSerial);
        return toReturn;
    }

    @Test(expected = NotFoundException.class)
    public void testNullPerson() {
        Consumer c = mock(Consumer.class);
        Owner o = mock(Owner.class);
        UserServiceAdapter usa = mock(UserServiceAdapter.class);
        UserPrincipal up = mock(UserPrincipal.class);
        OwnerCurator oc = mock(OwnerCurator.class);
        ConsumerTypeCurator ctc = mock(ConsumerTypeCurator.class);
        ConsumerType cType = new ConsumerType(ConsumerTypeEnum.PERSON);

        when(o.getKey()).thenReturn("testOwner");
        when(oc.lookupByKey(eq("testOwner"))).thenReturn(o);
        when(c.getType()).thenReturn(cType);
        when(c.getName()).thenReturn("testConsumer");
        when(ctc.lookupByLabel(eq("person"))).thenReturn(cType);
        when(up.canAccess(eq(o), eq(Access.ALL))).thenReturn(true);
        // usa.findByLogin() will return null by default no need for a when

        ConsumerResource cr = new ConsumerResource(null, ctc,
            null, null, null, null, null, i18n, null, null, null, null,
            usa, null, null,  null, oc, null, null, null, null, null,
<<<<<<< HEAD
            null, null, null, new CandlepinCommonTestConfig());
=======
            null, new CandlepinCommonTestConfig(), null, null, null, null);
>>>>>>> c5c9be0e
        cr.create(c, up, null, "testOwner", null);
    }

    @Test
    public void testGetComplianceStatusList() {
        Consumer c = mock(Consumer.class);
        Consumer c2 = mock(Consumer.class);
        when(c.getUuid()).thenReturn("1");
        when(c2.getUuid()).thenReturn("2");

        List<Consumer> consumers = new ArrayList<Consumer>();
        consumers.add(c);
        consumers.add(c2);

        List<String> uuids = new ArrayList<String>();
        uuids.add("1");
        uuids.add("2");
        when(mockedConsumerCurator.findByUuids(eq(uuids))).thenReturn(consumers);

        ComplianceStatus status = new ComplianceStatus();
        when(mockedComplianceRules.getStatus(any(Consumer.class), any(Date.class)))
            .thenReturn(status);

        ConsumerResource cr = new ConsumerResource(mockedConsumerCurator, null,
            null, null, null, null, null, i18n, null, null, null,
            null, null, null, null, null, null, null, null, mockedComplianceRules,
<<<<<<< HEAD
            null, null, null, null, null, new CandlepinCommonTestConfig());
=======
            null, null, null, new CandlepinCommonTestConfig(), null, null, null, null);
>>>>>>> c5c9be0e

        Map<String, ComplianceStatus> results = cr.getComplianceStatusList(uuids);
        verify(c).setEntitlementStatus(status.getStatus());
        verify(c2).setEntitlementStatus(status.getStatus());
        assertEquals(2, results.size());
        assertTrue(results.containsKey("1"));
        assertTrue(results.containsKey("2"));
    }

}<|MERGE_RESOLUTION|>--- conflicted
+++ resolved
@@ -131,11 +131,8 @@
             mockedConsumerCurator, null, null, null, mockedEntitlementCurator, null,
             mockedEntitlementCertServiceAdapter, null, null, null, null, null,
             null, null, mockedPoolManager, null, null, null, null, null,
-<<<<<<< HEAD
-            null, null, null, null, null, new CandlepinCommonTestConfig());
-=======
-            null, null, null, new CandlepinCommonTestConfig(), null, null, null, null);
->>>>>>> c5c9be0e
+            null, null, null, new CandlepinCommonTestConfig(), null, null, null,
+            null, null);
 
         List<CertificateSerialDto> serials = consumerResource
             .getEntitlementCertificateSerials(consumer.getUuid());
@@ -169,15 +166,9 @@
 
         ConsumerResource consumerResource = new ConsumerResource(
             mockedConsumerCurator, null, null, null, mockedEntitlementCurator, null,
-<<<<<<< HEAD
-            mockedEntitlementCertServiceAdapter, null, null, null, null, null,
-            null, null, poolManager, null, null, null, null, null,
-            null, null, null, null, null, new CandlepinCommonTestConfig());
-=======
             mockedEntitlementCertServiceAdapter, null, null, null, null, null, null,
             null, poolManager, null, null, null, null, null, null, null, null,
-            new CandlepinCommonTestConfig(), null, null, null, null);
->>>>>>> c5c9be0e
+            new CandlepinCommonTestConfig(), null, null, null, null, null);
 
         consumerResource.regenerateEntitlementCertificates(consumer.getUuid(), "9999",
             false);
@@ -211,13 +202,8 @@
         CandlepinPoolManager mgr = mock(CandlepinPoolManager.class);
         ConsumerResource cr = new ConsumerResource(mockedConsumerCurator, null,
             null, null, null, null, null, null, null, null, null, null, null,
-<<<<<<< HEAD
-            null, mgr, null, null, null, null, null, null, null,
-            null, null, null, new CandlepinCommonTestConfig());
-=======
             null, mgr, null, null, null, null, null, null, null, null,
-            new CandlepinCommonTestConfig(), null, null, null, null);
->>>>>>> c5c9be0e
+            new CandlepinCommonTestConfig(), null, null, null, null, null);
         cr.regenerateEntitlementCertificates(consumer.getUuid(), null, true);
         Mockito.verify(mgr, Mockito.times(1))
             .regenerateEntitlementCertificates(eq(consumer), eq(true));
@@ -248,11 +234,7 @@
         ConsumerResource cr = new ConsumerResource(mockedConsumerCurator, null,
             null, null, null, mockedIdSvc, null, null, sink, factory, null, null,
             null, null, null, null, mockedOwnerCurator, null, null, null, null,
-<<<<<<< HEAD
-            null, null, null, null, new CandlepinCommonTestConfig());
-=======
-            null, null, new CandlepinCommonTestConfig(), null, null, null, null);
->>>>>>> c5c9be0e
+            null, null, new CandlepinCommonTestConfig(), null, null, null, null, null);
 
         Consumer fooc = cr.regenerateIdentityCertificates(consumer.getUuid());
 
@@ -287,14 +269,8 @@
 
         ConsumerResource cr = new ConsumerResource(mockedConsumerCurator, null,
             null, ssa, null, mockedIdSvc, null, null, sink, factory, null, null,
-<<<<<<< HEAD
-            null, null, null, null, mockedOwnerCurator, null, null, rules,
-            null, null, null, null, null, new CandlepinCommonTestConfig());
-
-=======
             null, null, null, null, mockedOwnerCurator, null, null, rules, null,
-            null, null, new CandlepinCommonTestConfig(), null, null, null, null);
->>>>>>> c5c9be0e
+            null, null, new CandlepinCommonTestConfig(), null, null, null, null, null);
         Consumer c = cr.getConsumer(consumer.getUuid());
 
         assertFalse(origserial.equals(c.getIdCert().getSerial().getSerial()));
@@ -313,15 +289,9 @@
             consumer);
 
         ConsumerResource cr = new ConsumerResource(mockedConsumerCurator, null,
-<<<<<<< HEAD
-            null, ssa, null, null, null, null, null, null, null, null,
-            null, null, null, null, mockedOwnerCurator, null, null, rules,
-            null, null, null, null, null, new CandlepinCommonTestConfig());
-=======
             null, ssa, null, null, null, null, null, null, null, null, null, null,
             null, null, mockedOwnerCurator, null, null, rules, null, null, null,
-            new CandlepinCommonTestConfig(), null, null, null, null);
->>>>>>> c5c9be0e
+            new CandlepinCommonTestConfig(), null, null, null, null, null);
 
         Consumer c = cr.getConsumer(consumer.getUuid());
 
@@ -350,11 +320,7 @@
         ConsumerResource cr = new ConsumerResource(null, ctc,
             null, null, null, null, null, i18n, null, null, null, null,
             null, null, null, null, oc, akc, null, null, null, null,
-<<<<<<< HEAD
-            null, null, null, new CandlepinCommonTestConfig());
-=======
-            null, new CandlepinCommonTestConfig(), null, null, null, null);
->>>>>>> c5c9be0e
+            null, new CandlepinCommonTestConfig(), null, null, null, null, null);
         cr.create(c, nap, null, "testOwner", "testKey");
     }
 
@@ -375,15 +341,9 @@
                 .thenThrow(new RuntimeException());
 
             ConsumerResource cr = new ConsumerResource(cc, null,
-<<<<<<< HEAD
-                null, sa, null, null, null, i18n, null, null, null, null,
-                null, null, null, null, null, null, e, null, null, null,
-                null, null, null, new CandlepinCommonTestConfig());
-=======
                 null, sa, null, null, null, i18n, null, null, null, null, null,
                 null, null, null, null, null, e, null, null, null, null,
-                new CandlepinCommonTestConfig(), null, null, null, null);
->>>>>>> c5c9be0e
+                new CandlepinCommonTestConfig(), null, null, null, null, null);
             cr.bind("fakeConsumer", null, prodIds, null, null, null, false, null);
         }
         catch (Throwable t) {
@@ -407,17 +367,10 @@
         when(sa.hasUnacceptedSubscriptionTerms(eq(o))).thenReturn(false);
         when(cc.findByUuid(eq("fakeConsumer"))).thenReturn(c);
 
-<<<<<<< HEAD
-        ConsumerResource cr = new ConsumerResource(cc, null,
-            null, sa, null, null, null, null, null, null, null, null,
-            null, null, null, null, null, null, e, null, null, null,
-            null, null, null, new CandlepinCommonTestConfig());
-=======
         ConsumerResource cr = new ConsumerResource(cc, null, null, sa,
             null, null, null, null, null, null, null, null, null, null,
             null, null, null, null, e, null, null, null, null,
-            new CandlepinCommonTestConfig(), null, null, null, null);
->>>>>>> c5c9be0e
+            new CandlepinCommonTestConfig(), null, null, null, null, null);
         String dtStr = "2011-09-26T18:10:50.184081+00:00";
         Date dt = ResourceDateParser.parseDateString(dtStr);
         cr.bind("fakeConsumer", null, null, null, null, null, false, dtStr);
@@ -436,11 +389,7 @@
         ConsumerResource consumerResource = new ConsumerResource(consumerCurator, null,
             null, null, entitlementCurator, null, null, i18n, null, null, null,
             null, null, null, null, null, null, null, null, null, null, null,
-<<<<<<< HEAD
-            null, null, null, new CandlepinCommonTestConfig());
-=======
-            null, new CandlepinCommonTestConfig(), null, null, null, null);
->>>>>>> c5c9be0e
+            null, new CandlepinCommonTestConfig(), null, null, null, null, null);
 
         consumerResource.unbindBySerial("fake uuid",
             Long.valueOf(1234L));
@@ -454,11 +403,7 @@
         ConsumerResource consumerResource = new ConsumerResource(consumerCurator, null,
             null, null, null, null, null, i18n, null, null, null, null,
             null, null, null, null, null, null, null, null, null, null,
-<<<<<<< HEAD
-            null, null, null, new CandlepinCommonTestConfig());
-=======
-            null, new CandlepinCommonTestConfig(), null, null, null, null);
->>>>>>> c5c9be0e
+            null, new CandlepinCommonTestConfig(), null, null, null, null, null);
 
         consumerResource.unbindBySerial("fake uuid",
             Long.valueOf(1234L));
@@ -470,11 +415,7 @@
         ConsumerResource consumerResource = new ConsumerResource(consumerCurator, null,
             null, null, null, null, null, i18n, null, null, null,
             null, null, null, null, null, null, null, null, null, null, null,
-<<<<<<< HEAD
-            null, null, null, new CandlepinCommonTestConfig());
-=======
-            null, new CandlepinCommonTestConfig(), null, null, null, null);
->>>>>>> c5c9be0e
+            null, new CandlepinCommonTestConfig(), null, null, null, null, null);
 
         consumerResource.bind("fake uuid", "fake pool uuid",
             new String[]{"12232"}, 1, null, null, false, null);
@@ -487,11 +428,7 @@
         ConsumerResource consumerResource = new ConsumerResource(consumerCurator, null,
             null, null, null, null, null, i18n, null, null, null,
             null, null, null, null, null, null, null, null, null, null, null,
-<<<<<<< HEAD
-            null, null, null, new CandlepinCommonTestConfig());
-=======
-            null, new CandlepinCommonTestConfig(), null, null, null, null);
->>>>>>> c5c9be0e
+            null, new CandlepinCommonTestConfig(), null, null, null, null, null);
 
         consumerResource.bind("notarealuuid", "fake pool uuid", null, null, null,
             null, false, null);
@@ -507,11 +444,7 @@
         ConsumerResource consumerResource = new ConsumerResource(consumerCurator, null,
             null, null, null, null, null, i18n, null, null, null,
             null, null, null, null, null, null, null, null, null, null, null,
-<<<<<<< HEAD
-            null, null, null, new CandlepinCommonTestConfig());
-=======
-            null, new CandlepinCommonTestConfig(), null, null, null, null);
->>>>>>> c5c9be0e
+            null, new CandlepinCommonTestConfig(), null, null, null, null, null);
 
         consumerResource.regenerateEntitlementCertificates("xyz", null, true);
     }
@@ -552,11 +485,7 @@
         ConsumerResource cr = new ConsumerResource(null, ctc,
             null, null, null, null, null, i18n, null, null, null, null,
             usa, null, null,  null, oc, null, null, null, null, null,
-<<<<<<< HEAD
-            null, null, null, new CandlepinCommonTestConfig());
-=======
-            null, new CandlepinCommonTestConfig(), null, null, null, null);
->>>>>>> c5c9be0e
+            null, new CandlepinCommonTestConfig(), null, null, null, null, null);
         cr.create(c, up, null, "testOwner", null);
     }
 
@@ -583,11 +512,8 @@
         ConsumerResource cr = new ConsumerResource(mockedConsumerCurator, null,
             null, null, null, null, null, i18n, null, null, null,
             null, null, null, null, null, null, null, null, mockedComplianceRules,
-<<<<<<< HEAD
-            null, null, null, null, null, new CandlepinCommonTestConfig());
-=======
-            null, null, null, new CandlepinCommonTestConfig(), null, null, null, null);
->>>>>>> c5c9be0e
+            null, null, null, new CandlepinCommonTestConfig(), null, null, null,
+            null, null);
 
         Map<String, ComplianceStatus> results = cr.getComplianceStatusList(uuids);
         verify(c).setEntitlementStatus(status.getStatus());

/**
 * Copyright (c) 2009 - 2012 Red Hat, Inc.
 *
 * This software is licensed to you under the GNU General Public License,
 * version 2 (GPLv2). There is NO WARRANTY for this software, express or
 * implied, including the implied warranties of MERCHANTABILITY or FITNESS
 * FOR A PARTICULAR PURPOSE. You should have received a copy of GPLv2
 * along with this software; if not, see
 * http://www.gnu.org/licenses/old-licenses/gpl-2.0.txt.
 *
 * Red Hat trademarks are not licensed under GPLv2. No permission is
 * granted to use or replicate Red Hat trademarks that are incorporated
 * in this software or its documentation.
 */
package org.candlepin.resource.test;

import static org.junit.Assert.assertEquals;
import static org.junit.Assert.assertNotNull;
import static org.junit.Assert.assertNull;
import static org.junit.Assert.assertTrue;
import static org.junit.Assert.fail;
import static org.mockito.Matchers.any;
import static org.mockito.Matchers.eq;
import static org.mockito.Mockito.mock;
import static org.mockito.Mockito.when;

import org.candlepin.audit.Event;
import org.candlepin.audit.EventFactory;
import org.candlepin.audit.EventSink;
import org.candlepin.auth.Access;
import org.candlepin.auth.ConsumerPrincipal;
import org.candlepin.auth.Principal;
import org.candlepin.auth.UserPrincipal;
import org.candlepin.auth.permissions.PermissionFactory.PermissionType;
import org.candlepin.config.CandlepinCommonTestConfig;
import org.candlepin.config.Config;
import org.candlepin.config.ConfigProperties;
import org.candlepin.exceptions.BadRequestException;
import org.candlepin.exceptions.ForbiddenException;
import org.candlepin.exceptions.IseException;
import org.candlepin.exceptions.NotFoundException;
import org.candlepin.model.ActivationKey;
import org.candlepin.model.ActivationKeyCurator;
import org.candlepin.model.Consumer;
import org.candlepin.model.Entitlement;
import org.candlepin.model.ExporterMetadata;
import org.candlepin.model.ExporterMetadataCurator;
import org.candlepin.model.ImportRecord;
import org.candlepin.model.ImportRecordCurator;
import org.candlepin.model.Owner;
import org.candlepin.model.OwnerCurator;
import org.candlepin.model.PermissionBlueprint;
import org.candlepin.model.Pool;
import org.candlepin.model.Product;
import org.candlepin.model.Role;
import org.candlepin.model.Subscription;
import org.candlepin.model.SubscriptionCurator;
import org.candlepin.model.UpstreamConsumer;
import org.candlepin.paging.PageRequest;
import org.candlepin.resource.OwnerResource;
import org.candlepin.sync.ConflictOverrides;
import org.candlepin.sync.Importer;
import org.candlepin.sync.ImporterException;
import org.candlepin.test.DatabaseTestFixture;
import org.candlepin.test.TestUtil;
import org.jboss.resteasy.plugins.providers.atom.Entry;
import org.jboss.resteasy.plugins.providers.atom.Feed;
import org.jboss.resteasy.plugins.providers.multipart.InputPart;
import org.jboss.resteasy.plugins.providers.multipart.MultipartInput;
import org.jboss.resteasy.specimpl.MultivaluedMapImpl;
import org.jboss.resteasy.util.GenericType;
import org.junit.Before;
import org.junit.Test;

import java.io.File;
import java.io.IOException;
import java.text.ParseException;
import java.text.SimpleDateFormat;
import java.util.ArrayList;
import java.util.HashMap;
import java.util.HashSet;
import java.util.List;
import java.util.Set;

import javax.ws.rs.core.MultivaluedMap;
/**
 * OwnerResourceTest
 */
public class OwnerResourceTest extends DatabaseTestFixture {

    private static final String OWNER_NAME = "Jar Jar Binks";

    private OwnerResource ownerResource;
    private Owner owner;
    private List<Owner> owners;
    private Product product;
    private EventFactory eventFactory;
    private CandlepinCommonTestConfig config;
    private ImportRecordCurator importRecordCurator;

    @Before
    public void setUp() {
        this.ownerResource = injector.getInstance(OwnerResource.class);

        owner = ownerCurator.create(new Owner(OWNER_NAME));
        owners = new ArrayList<Owner>();
        owners.add(owner);
        product = TestUtil.createProduct();
        productCurator.create(product);
        eventFactory = injector.getInstance(EventFactory.class);
        this.config = (CandlepinCommonTestConfig) injector
            .getInstance(Config.class);
        importRecordCurator = injector.getInstance(ImportRecordCurator.class);
    }

    @Test
    public void testCreateOwner() {
        assertNotNull(owner);
        assertNotNull(ownerCurator.find(owner.getId()));
        assertTrue(owner.getPools().isEmpty());
    }

    @Test
    public void testSimpleDeleteOwner() {
        String id = owner.getId();
        ownerResource.deleteOwner(owner.getKey(), true);
        owner = ownerCurator.find(id);
        assertNull(owner);
    }

    @Test
    public void testRefreshPoolsWithNewSubscriptions() {
        Product prod = TestUtil.createProduct();
        productCurator.create(prod);

        Subscription sub = new Subscription(owner, prod,
            new HashSet<Product>(), 2000L, TestUtil.createDate(2010, 2, 9),
            TestUtil.createDate(3000, 2, 9), TestUtil.createDate(2010, 2, 12));
        subCurator.create(sub);

        // Trigger the refresh:
        poolManager.getRefresher().add(owner).run();
        List<Pool> pools = poolCurator.listByOwnerAndProduct(owner,
            prod.getId());
        assertEquals(1, pools.size());
        Pool newPool = pools.get(0);

        assertEquals(sub.getId(), newPool.getSubscriptionId());
        assertEquals(sub.getQuantity(), newPool.getQuantity());
        assertEquals(sub.getStartDate(), newPool.getStartDate());
        assertEquals(sub.getEndDate(), newPool.getEndDate());
    }

    @Test
    public void testRefreshPoolsWithChangedSubscriptions() {
        Product prod = TestUtil.createProduct();
        productCurator.create(prod);
        Pool pool = createPoolAndSub(createOwner(), prod, 1000L,
            TestUtil.createDate(2009, 11, 30),
            TestUtil.createDate(2015, 11, 30));
        Owner owner = pool.getOwner();

        Subscription sub = new Subscription(owner, prod,
            new HashSet<Product>(), 2000L, TestUtil.createDate(2010, 2, 9),
            TestUtil.createDate(3000, 2, 9), TestUtil.createDate(2010, 2, 12));
        subCurator.create(sub);
        assertTrue(pool.getQuantity() < sub.getQuantity());
        assertTrue(pool.getStartDate() != sub.getStartDate());
        assertTrue(pool.getEndDate() != sub.getEndDate());

        pool.setSubscriptionId(sub.getId());
        poolCurator.merge(pool);

        poolManager.getRefresher().add(owner).run();

        pool = poolCurator.find(pool.getId());
        assertEquals(sub.getId(), pool.getSubscriptionId());
        assertEquals(sub.getQuantity(), pool.getQuantity());
        assertEquals(sub.getStartDate(), pool.getStartDate());
        assertEquals(sub.getEndDate(), pool.getEndDate());
    }

    @Test
    public void testRefreshPoolsWithRemovedSubscriptions() {
        Product prod = TestUtil.createProduct();
        productCurator.create(prod);

        Subscription sub = new Subscription(owner, prod,
            new HashSet<Product>(), 2000L, TestUtil.createDate(2010, 2, 9),
            TestUtil.createDate(3000, 2, 9), TestUtil.createDate(2010, 2, 12));
        subCurator.create(sub);

        // Trigger the refresh:
        poolManager.getRefresher().add(owner).run();

        List<Pool> pools = poolCurator.listByOwnerAndProduct(owner,
            prod.getId());
        assertEquals(1, pools.size());
        Pool newPool = pools.get(0);
        String poolId = newPool.getId();
        // Now delete the subscription:
        subCurator.delete(sub);

        // Trigger the refresh:
        poolManager.getRefresher().add(owner).run();
        assertNull("Pool not having subscription should have been deleted",
            poolCurator.find(poolId));
    }

    @Test
    public void testRefreshMultiplePools() {
        Product prod = TestUtil.createProduct();
        productCurator.create(prod);
        Product prod2 = TestUtil.createProduct();
        productCurator.create(prod2);

        Subscription sub = new Subscription(owner, prod,
            new HashSet<Product>(), 2000L, TestUtil.createDate(2010, 2, 9),
            TestUtil.createDate(3000, 2, 9), TestUtil.createDate(2010, 2, 12));
        subCurator.create(sub);

        Subscription sub2 = new Subscription(owner, prod2,
            new HashSet<Product>(), 800L, TestUtil.createDate(2010, 2, 9),
            TestUtil.createDate(3000, 2, 9), TestUtil.createDate(2010, 2, 12));
        subCurator.create(sub2);

        // Trigger the refresh:
        poolManager.getRefresher().add(owner).run();

        List<Pool> pools = poolCurator.listByOwner(owner);
        assertEquals(2, pools.size());
    }

    @Test
    public void testComplexDeleteOwner() throws Exception {

        // Create some consumers:
        Consumer c1 = TestUtil.createConsumer(owner);
        consumerTypeCurator.create(c1.getType());
        consumerCurator.create(c1);
        Consumer c2 = TestUtil.createConsumer(owner);
        consumerTypeCurator.create(c2.getType());
        consumerCurator.create(c2);

        // Create a pool for this owner:
        Pool pool = TestUtil.createPool(owner, product);
        poolCurator.create(pool);

        // Give those consumers entitlements:
        poolManager.entitleByPool(c1, pool, 1);

        assertEquals(2, consumerCurator.listByOwner(owner).size());
        assertEquals(1, poolCurator.listByOwner(owner).size());
        assertEquals(1, entitlementCurator.listByOwner(owner).size());

        ownerResource.deleteOwner(owner.getKey(), true);

        assertEquals(0, consumerCurator.listByOwner(owner).size());
        assertNull(consumerCurator.findByUuid(c1.getUuid()));
        assertNull(consumerCurator.findByUuid(c2.getUuid()));
        assertEquals(0, poolCurator.listByOwner(owner).size());
        assertEquals(0, entitlementCurator.listByOwner(owner).size());
    }

    @Test(expected = ForbiddenException.class)
    public void testConsumerRoleCannotGetOwner() {
        Consumer c = TestUtil.createConsumer(owner);
        consumerTypeCurator.create(c.getType());
        consumerCurator.create(c);
        setupPrincipal(new ConsumerPrincipal(c));

        securityInterceptor.enable();

        ownerResource.getOwner(owner.getKey());
    }

    @Test
    public void testConsumerCanListPools() {
        Consumer c = TestUtil.createConsumer(owner);
        consumerTypeCurator.create(c.getType());
        consumerCurator.create(c);
        Principal principal = setupPrincipal(new ConsumerPrincipal(c));

        securityInterceptor.enable();

        ownerResource.listPools(owner.getKey(), null, null, false, null, principal, null);
    }

    @Test
    public void testOwnerAdminCanGetPools() {
        Principal principal = setupPrincipal(owner, Access.ALL);

        Product p = TestUtil.createProduct();
        productCurator.create(p);
        Pool pool1 = TestUtil.createPool(owner, p);
        Pool pool2 = TestUtil.createPool(owner, p);
        poolCurator.create(pool1);
        poolCurator.create(pool2);

        List<Pool> pools = ownerResource.listPools(owner.getKey(),
            null, null, true, null, principal, null);
        assertEquals(2, pools.size());
    }

    @Test(expected = NotFoundException.class)
    public void ownerAdminCannotAccessAnotherOwnersPools() {
        Owner evilOwner = new Owner("evilowner");
        ownerCurator.create(evilOwner);
        Principal principal = setupPrincipal(evilOwner, Access.ALL);

        Product p = TestUtil.createProduct();
        productCurator.create(p);
        Pool pool1 = TestUtil.createPool(owner, p);
        Pool pool2 = TestUtil.createPool(owner, p);
        poolCurator.create(pool1);
        poolCurator.create(pool2);

        securityInterceptor.enable();

        // Filtering should just cause this to return no results:
        ownerResource.listPools(owner.getKey(), null, null, true, null, principal, null);
    }

    @Test(expected = ForbiddenException.class)
    public void testOwnerAdminCannotListAllOwners() {
        setupPrincipal(owner, Access.ALL);

        securityInterceptor.enable();

        ownerResource.list(null);
    }

    @Test(expected = ForbiddenException.class)
    public void testOwnerAdminCannotDelete() {
        setupPrincipal(owner, Access.ALL);
        securityInterceptor.enable();
        ownerResource.deleteOwner(owner.getKey(), true);
    }

    private Event createConsumerCreatedEvent(Owner o) {
        // Rather than run through an entire call to ConsumerResource, we'll
        // fake the
        // events in the db:
        setupPrincipal(o, Access.ALL);
        Consumer consumer = TestUtil.createConsumer(o);
        consumerTypeCurator.create(consumer.getType());
        consumerCurator.create(consumer);
        Event e1 = eventFactory.consumerCreated(consumer);
        eventCurator.create(e1);
        return e1;
    }

    @Test
    public void ownersAtomFeed() {
        Owner owner2 = new Owner("anotherOwner");
        ownerCurator.create(owner2);

        Event e1 = createConsumerCreatedEvent(owner);
        // Make an event from another owner:
        createConsumerCreatedEvent(owner2);

        // Make sure we're acting as the correct owner admin:
        setupPrincipal(owner, Access.ALL);

        securityInterceptor.enable();

        Feed feed = ownerResource.getOwnerAtomFeed(owner.getKey());
        assertEquals(1, feed.getEntries().size());
        Entry entry = feed.getEntries().get(0);
        assertEquals(e1.getTimestamp(), entry.getPublished());
    }

    @Test(expected = NotFoundException.class)
    public void ownerCannotAccessAnotherOwnersAtomFeed() {
        Owner owner2 = new Owner("anotherOwner");
        ownerCurator.create(owner2);

        // Or more specifically, gets no results, the call will not error out
        // because he has the correct role.
        createConsumerCreatedEvent(owner);

        setupPrincipal(owner2, Access.ALL);

        securityInterceptor.enable();

        ownerResource.getOwnerAtomFeed(owner.getKey());
    }

    @Test(expected = ForbiddenException.class)
    public void testConsumerRoleCannotAccessOwnerAtomFeed() {
        Consumer c = TestUtil.createConsumer(owner);
        consumerTypeCurator.create(c.getType());
        consumerCurator.create(c);
        setupPrincipal(new ConsumerPrincipal(c));

        securityInterceptor.enable();

        ownerResource.getOwnerAtomFeed(owner.getKey());
    }

    @Test(expected = ForbiddenException.class)
    public void consumerCannotListAllConsumersInOwner() {
        Consumer c = TestUtil.createConsumer(owner);
        consumerTypeCurator.create(c.getType());
        consumerCurator.create(c);
        setupPrincipal(new ConsumerPrincipal(c));

        securityInterceptor.enable();

        ownerResource.listConsumers(owner.getKey(), null, null,
            new ArrayList<String>(), null);
    }

    @Test(expected = BadRequestException.class)
    public void consumerCannotListConsumersByIdWhenOtherParametersPresent() {
        Consumer c = TestUtil.createConsumer(owner);
        consumerTypeCurator.create(c.getType());
        consumerCurator.create(c);

        List<String> uuids = new ArrayList<String>();
        uuids.add(c.getUuid());

        setupPrincipal(owner, Access.ALL);
        securityInterceptor.enable();

<<<<<<< HEAD
        ownerResource.listConsumers(owner.getKey(), "username", "type", uuids,
=======
        Set<String> types = new HashSet<String>();
        types.add("type");

        ownerResource.ownerConsumers(owner.getKey(), "username", types, uuids,
>>>>>>> d303e37b
            new PageRequest());
    }

    public void consumerCannotListConsumersFromAnotherOwner() {
        Consumer c = TestUtil.createConsumer(owner);
        consumerTypeCurator.create(c.getType());
        consumerCurator.create(c);

        Owner owner2 = ownerCurator.create(new Owner("Owner2"));
        Consumer c2 = TestUtil.createConsumer(owner2);
        consumerTypeCurator.create(c2.getType());
        consumerCurator.create(c2);

        List<String> uuids = new ArrayList<String>();
        uuids.add(c.getUuid());
        uuids.add(c2.getUuid());

        setupPrincipal(owner, Access.ALL);
        securityInterceptor.enable();

        assertEquals(1,
            ownerResource.listConsumers(owner.getKey(), null, null, uuids, null).size());
    }

    /**
     * I'm generally not a fan of testing this way, but in this case
     * I want to check that the exception message that is returned
     * correctly concats the invalid type name.
     */
    @Test
    public void failWhenListingByBadConsumerType() {
        Set<String> types = new HashSet<String>();
        types.add("unknown");
        try {
            ownerResource.ownerConsumers(owner.getKey(), null, types,
                new ArrayList<String>(), null);
            fail("Should have thrown a BadRequestException.");
        }
        catch (BadRequestException bre) {
            assertEquals("No such unit type(s): unknown",
                bre.getMessage());
        }
    }

    @Test
    public void consumerCanListMultipleConsumers() {
        Consumer c = TestUtil.createConsumer(owner);
        consumerTypeCurator.create(c.getType());
        consumerCurator.create(c);

        Consumer c2 = TestUtil.createConsumer(owner);
        consumerTypeCurator.create(c2.getType());
        consumerCurator.create(c2);

        List<String> uuids = new ArrayList<String>();
        uuids.add(c.getUuid());
        uuids.add(c2.getUuid());

        setupPrincipal(owner, Access.ALL);
        securityInterceptor.enable();

        List<Consumer> results = ownerResource.listConsumers(owner.getKey(), null,
            null, uuids, null);
        assertEquals(2, results.size());
    }

    @Test
    public void consumerCanListPools() {
        Consumer c = TestUtil.createConsumer(owner);
        consumerTypeCurator.create(c.getType());
        consumerCurator.create(c);
        Principal principal = setupPrincipal(new ConsumerPrincipal(c));

        securityInterceptor.enable();

        ownerResource.listPools(owner.getKey(), null, null, false, null, principal, null);
    }

    @Test
    public void consumerListPoolsGetCalculatedAttributes() {
        Product p = TestUtil.createProduct();
        productCurator.create(p);
        Pool pool1 = TestUtil.createPool(owner, p);
        poolCurator.create(pool1);

        Consumer c = TestUtil.createConsumer(owner);
        consumerTypeCurator.create(c.getType());
        consumerCurator.create(c);

        Principal principal = setupPrincipal(new ConsumerPrincipal(c));
        securityInterceptor.enable();

        List<Pool> pools = ownerResource.listPools(owner.getKey(), c.getUuid(),
            p.getId(), true, null, principal, null);
        assertEquals(1, pools.size());
        Pool returnedPool = pools.get(0);
        assertNotNull(returnedPool.getCalculatedAttributes());
    }

    @Test(expected = NotFoundException.class)
    public void testConsumerListPoolsCannotAccessOtherConsumer() {
        Product p = TestUtil.createProduct();
        productCurator.create(p);
        Pool pool1 = TestUtil.createPool(owner, p);
        poolCurator.create(pool1);

        Consumer c = TestUtil.createConsumer(owner);
        consumerTypeCurator.create(c.getType());
        consumerCurator.create(c);

        securityInterceptor.enable();

        Owner owner2 = createOwner();
        ownerCurator.create(owner2);

        ownerResource.listPools(owner.getKey(), c.getUuid(),
            p.getId(), true, null, setupPrincipal(owner2, Access.NONE), null);
    }

    @Test
    public void testEntitlementsRevocationWithFifoOrder() throws Exception {
        Pool pool = doTestEntitlementsRevocationCommon(7, 4, 5, true);
        assertEquals(4L, this.poolCurator.find(pool.getId()).getConsumed()
            .longValue());
    }

    @Test
    public void testEntitlementsRevocationWithLifoOrder() throws Exception {
        Pool pool = doTestEntitlementsRevocationCommon(7, 4, 5, false);
        assertEquals(5L, this.poolCurator.find(pool.getId()).getConsumed()
            .longValue());
    }

    @Test
    public void testEntitlementsRevocationWithNoOverflow() throws Exception {
        Pool pool = doTestEntitlementsRevocationCommon(10, 4, 5, false);
        assertTrue(this.poolCurator.find(pool.getId()).getConsumed() == 9);
    }

    @Test
    public void testActivationKeyCreateRead() {
        ActivationKey key = new ActivationKey();
        key.setName("dd");
        key = ownerResource.createActivationKey(owner.getKey(), key);
        assertNotNull(key.getId());
        assertEquals(key.getOwner().getId(), owner.getId());
        List<ActivationKey> keys = ownerResource.ownerActivationKeys(owner.getKey());
        assertEquals(1, keys.size());
    }

    @Test(expected = BadRequestException.class)
    public void testActivationKeyRequiresName() {
        ActivationKey key = new ActivationKey();
        Owner owner = createOwner();
        key.setOwner(owner);
        key = ownerResource.createActivationKey(owner.getKey(), key);
    }

    private Pool doTestEntitlementsRevocationCommon(long subQ, int e1, int e2,
        boolean fifo) throws ParseException {
        Product prod = TestUtil.createProduct();
        productCurator.create(prod);
        Pool pool = createPoolAndSub(createOwner(), prod, 1000L,
            TestUtil.createDate(2009, 11, 30),
            TestUtil.createDate(2015, 11, 30));
        Owner owner = pool.getOwner();
        Consumer consumer = createConsumer(owner);
        Consumer consumer1 = createConsumer(owner);
        Subscription sub = this.subCurator.find(pool.getSubscriptionId());
        sub.setQuantity(subQ);
        this.subCurator.merge(sub);
        // this.ownerResource.refreshEntitlementPools(owner.getKey(), false);
        pool = this.poolCurator.find(pool.getId());
        createEntitlementWithQ(pool, owner, consumer, e1, "01/02/2010");
        createEntitlementWithQ(pool, owner, consumer1, e2, "01/01/2010");
        assertEquals(pool.getConsumed(), Long.valueOf(e1 + e2));
        this.config.setProperty(
            ConfigProperties.REVOKE_ENTITLEMENT_IN_FIFO_ORDER, fifo ? "true" :
                "false");
        poolManager.getRefresher().add(owner).run();
        pool = poolCurator.find(pool.getId());
        return pool;
    }

    /**
     * @param pool
     * @param owner
     * @param consumer
     * @return
     */
    private Entitlement createEntitlementWithQ(Pool pool, Owner owner,
        Consumer consumer, int quantity, String date) throws ParseException {
        SimpleDateFormat dateFormat = new SimpleDateFormat("dd/MM/yyyy");
        Entitlement e1 = createEntitlement(owner, consumer, pool, null);
        e1.setQuantity(quantity);
        pool.getEntitlements().add(e1);

        this.entitlementCurator.create(e1);
        this.poolCurator.merge(e1.getPool());
        this.poolCurator.refresh(pool);

        e1.setCreated(dateFormat.parse(date));
        this.entitlementCurator.merge(e1);

        return e1;
    }

    @Test
    public void ownerWithParentOwnerCanBeCreated() {
        Owner child = new Owner("name", "name1");
        child.setParentOwner(this.owner);
        this.ownerResource.createOwner(child);
        assertNotNull(ownerCurator.find(child.getId()));
        assertNotNull(child.getParentOwner());
        assertEquals(this.owner.getId(), child.getParentOwner().getId());
    }

    @Test(expected = BadRequestException.class)
    public void ownerWithInvalidParentCannotBeCreated() {
        Owner child = new Owner("name", "name1");
        Owner owner1 = new Owner("name2", "name3");
        owner1.setId("xyz");
        child.setParentOwner(owner1);
        this.ownerResource.createOwner(child);
        throw new RuntimeException(
            "OwnerResource should have thrown BadRequestException");
    }

    @Test(expected = BadRequestException.class)
    public void ownerWithInvalidParentWhoseIdIsNullCannotBeCreated() {
        Owner child = new Owner("name", "name1");
        Owner owner1 = new Owner("name2", "name3");
        child.setParentOwner(owner1);
        this.ownerResource.createOwner(child);
        throw new RuntimeException(
            "OwnerResource should have thrown BadRequestException");
    }

    @Test
    public void cleanupWithOutstandingPermissions() {
        PermissionBlueprint p = new PermissionBlueprint(PermissionType.OWNER, owner,
            Access.ALL);
        Role r = new Role("rolename");
        r.addPermission(p);
        roleCurator.create(r);
        ownerResource.deleteOwner(owner.getKey(), false);
    }

    @Test(expected = NotFoundException.class)
    public void undoImportforOwnerWithNoImports() {
        Owner owner1 = new Owner("owner-with-no-imports", "foo");
        ownerResource.createOwner(owner1);
        ownerResource.undoImports(owner1.getKey(),
            new UserPrincipal("JarjarBinks", null, true));
    }

    @Test(expected = BadRequestException.class)
    public void testActivationKeyNameUnique() {
        ActivationKey ak = mock(ActivationKey.class);
        ActivationKey akOld = mock(ActivationKey.class);
        ActivationKeyCurator akc = mock(ActivationKeyCurator.class);
        Owner o = mock(Owner.class);
        OwnerCurator oc = mock(OwnerCurator.class);

        when(ak.getName()).thenReturn("testKey");
        when(akc.lookupForOwner(eq("testKey"), eq(o))).thenReturn(akOld);
        when(oc.lookupByKey(eq("testOwner"))).thenReturn(o);

        OwnerResource or = new OwnerResource(oc,
            null, akc, null, null, i18n, null, null, null,
            null, null, null, null, null, null, null,
            null, null, null, null, null, null, null);
        or.createActivationKey("testOwner", ak);
    }

    @Test
    public void testUpdateOwner() {
        Owner owner = new Owner("Test Owner", "test");
        ownerCurator.create(owner);

        Product prod1 = TestUtil.createProduct();
        prod1.setAttribute("support_level", "premium");
        productCurator.create(prod1);
        Product prod2 = TestUtil.createProduct();
        prod2.setAttribute("support_level", "standard");
        productCurator.create(prod2);

        Subscription sub1 = new Subscription(owner, prod1,
            new HashSet<Product>(), 2000L, TestUtil.createDate(2010, 2, 9),
            TestUtil.createDate(3000, 2, 9), TestUtil.createDate(2010, 2, 12));
        subCurator.create(sub1);
        Subscription sub2 = new Subscription(owner, prod2,
            new HashSet<Product>(), 2000L, TestUtil.createDate(2010, 2, 9),
            TestUtil.createDate(3000, 2, 9), TestUtil.createDate(2010, 2, 12));
        subCurator.create(sub2);

        // Trigger the refresh:
        poolManager.getRefresher().add(owner).run();

        owner.setDefaultServiceLevel("premium");
        Owner parentOwner1 = new Owner("Paren Owner 1", "parentTest1");
        ownerResource.createOwner(parentOwner1);
        Owner parentOwner2 = new Owner("Paren Owner 2", "parentTest2");
        ownerResource.createOwner(parentOwner2);
        owner.setParentOwner(parentOwner1);
        ownerResource.createOwner(owner);

        // Update with Display Name Only
        Owner upOwner1 = mock(Owner.class);
        when(upOwner1.getDisplayName()).thenReturn("New Name");
        ownerResource.updateOwner(owner.getKey(), upOwner1);
        assertEquals("New Name", owner.getDisplayName());
        assertEquals(parentOwner1, owner.getParentOwner());
        assertEquals("premium", owner.getDefaultServiceLevel());

        // Update with Default Service Level only
        Owner upOwner2 = mock(Owner.class);
        when(upOwner2.getDefaultServiceLevel()).thenReturn("standard");
        ownerResource.updateOwner(owner.getKey(), upOwner2);
        assertEquals("standard", owner.getDefaultServiceLevel());
        assertEquals("New Name", owner.getDisplayName());
        assertEquals(parentOwner1, owner.getParentOwner());

        // Update with Parent Owner only
        Owner upOwner3 = mock(Owner.class);
        when(upOwner3.getParentOwner()).thenReturn(parentOwner2);
        ownerResource.updateOwner(owner.getKey(), upOwner3);
        assertEquals(parentOwner2, owner.getParentOwner());
        assertEquals("standard", owner.getDefaultServiceLevel());
        assertEquals("New Name", owner.getDisplayName());

        // Update with empty Service Level only
        Owner upOwner4 = mock(Owner.class);
        when(upOwner4.getDefaultServiceLevel()).thenReturn("");
        ownerResource.updateOwner(owner.getKey(), upOwner4);
        assertNull(owner.getDefaultServiceLevel());
        assertEquals("New Name", owner.getDisplayName());
        assertEquals(parentOwner2, owner.getParentOwner());
    }

    @Test
    public void testImportRecordSuccessWithFilename()
        throws IOException, ImporterException {
        Importer importer = mock(Importer.class);
        EventSink es = mock(EventSink.class);
        OwnerResource thisOwnerResource = new OwnerResource(ownerCurator, null,
            null, null, null, i18n, es, null, null, null, importer, null, null,
            null, importRecordCurator, null, null, null, null, null,
            null, null, null);

        MultipartInput input = mock(MultipartInput.class);
        InputPart part = mock(InputPart.class);
        File archive = mock(File.class);
        List<InputPart> parts = new ArrayList<InputPart>();
        parts.add(part);
        MultivaluedMap<String, String> mm = new MultivaluedMapImpl<String, String>();
        List<String> contDis = new ArrayList<String>();
        contDis.add("form-data; name=\"upload\"; filename=\"test_file.zip\"");
        mm.put("Content-Disposition", contDis);

        when(input.getParts()).thenReturn(parts);
        when(part.getHeaders()).thenReturn(mm);
        when(part.getBody(any(GenericType.class))).thenReturn(archive);
        when(importer.loadExport(eq(owner), any(File.class), any(ConflictOverrides.class)))
            .thenReturn(new HashMap<String, Object>());

        thisOwnerResource.importManifest(owner.getKey(), new String [] {}, input);
        List<ImportRecord> records = importRecordCurator.findRecords(owner);
        ImportRecord ir = records.get(0);
        assertEquals("test_file.zip", ir.getFileName());
        assertEquals(owner, ir.getOwner());
        assertEquals(ImportRecord.Status.SUCCESS, ir.getStatus());
    }

    @Test
    public void testImportRecordDeleteWithLogging()
        throws IOException, ImporterException {
        EventSink es = mock(EventSink.class);
        ExporterMetadataCurator ec = mock(ExporterMetadataCurator.class);
        SubscriptionCurator sc = mock(SubscriptionCurator.class);
        OwnerResource thisOwnerResource = new OwnerResource(ownerCurator, sc,
            null, null, null, i18n, es, null, null, null, null, null, ec,
            null, importRecordCurator, null, null, null, null, null,
            null, null, null);

        ExporterMetadata metadata = new ExporterMetadata();
        when(ec.lookupByTypeAndOwner(ExporterMetadata.TYPE_PER_USER, owner))
            .thenReturn(metadata);
        when(sc.listByOwner(owner)).thenReturn(new ArrayList<Subscription>());

        thisOwnerResource.undoImports(owner.getKey(),
            new UserPrincipal("JarJarBinks", null, true));
        List<ImportRecord> records = importRecordCurator.findRecords(owner);
        assertTrue(records.size() == 1);
        ImportRecord ir = records.get(0);
        assertTrue(ir.getStatus() == ImportRecord.Status.DELETE);
    }

    @Test
    public void testImportRecordFailureWithFilename()
        throws IOException, ImporterException {
        Importer importer = mock(Importer.class);
        EventSink es = mock(EventSink.class);
        OwnerResource thisOwnerResource = new OwnerResource(ownerCurator, null,
            null, null, null, i18n, es, null, null, null, importer, null, null,
            null, importRecordCurator, null, null, null, null, null,
            null, null, null);

        MultipartInput input = mock(MultipartInput.class);
        InputPart part = mock(InputPart.class);
        File archive = mock(File.class);
        List<InputPart> parts = new ArrayList<InputPart>();
        parts.add(part);
        MultivaluedMap<String, String> mm = new MultivaluedMapImpl<String, String>();
        List<String> contDis = new ArrayList<String>();
        contDis.add("form-data; name=\"upload\"; filename=\"test_file.zip\"");
        mm.put("Content-Disposition", contDis);

        when(input.getParts()).thenReturn(parts);
        when(part.getHeaders()).thenReturn(mm);
        when(part.getBody(any(GenericType.class))).thenReturn(archive);
        when(importer.loadExport(eq(owner), any(File.class), any(ConflictOverrides.class)))
            .thenThrow(new ImporterException("Bad import"));

        try {
            thisOwnerResource.importManifest(owner.getKey(), new String [] {}, input);
        }
        catch (IseException ise) {
            // expected, so we catch and go on.
        }
        List<ImportRecord> records = importRecordCurator.findRecords(owner);
        ImportRecord ir = records.get(0);
        assertEquals("test_file.zip", ir.getFileName());
        assertEquals(owner, ir.getOwner());
        assertEquals(ImportRecord.Status.FAILURE, ir.getStatus());
        assertEquals("Bad import", ir.getStatusMessage());
    }

    @Test
    public void upstreamConsumers() {
        Principal p = mock(Principal.class);
        OwnerCurator oc = mock(OwnerCurator.class);
        UpstreamConsumer upstream = mock(UpstreamConsumer.class);
        Owner owner = mock(Owner.class);
        OwnerResource ownerres = new OwnerResource(oc, null,
            null, null, null, i18n, null, null, null, null, null, null, null,
            null, null, null, null, null, null, null, null, null, null);

        when(oc.lookupByKey(eq("admin"))).thenReturn(owner);
        when(owner.getUpstreamConsumer()).thenReturn(upstream);

        List<UpstreamConsumer> results = ownerres.getUpstreamConsumers(p, "admin");
        assertNotNull(results);
        assertEquals(1, results.size());
    }

    @Test
    public void testSetAndDeleteOwnerLogLevel() {
        Owner owner = new Owner("Test Owner", "test");
        ownerCurator.create(owner);
        ownerResource.setLogLevel(owner.getKey(), "ALL");

        owner = ownerCurator.lookupByKey(owner.getKey());
        assertEquals(owner.getLogLevel(), "ALL");

        ownerResource.deleteLogLevel(owner.getKey());
        owner = ownerCurator.lookupByKey(owner.getKey());
        assertNull(owner.getLogLevel());
    }

    @Test(expected = BadRequestException.class)
    public void testSetBadLogLevel() {
        Owner owner = new Owner("Test Owner", "test");
        ownerCurator.create(owner);
        ownerResource.setLogLevel(owner.getKey(), "THISLEVELISBAD");
    }
}<|MERGE_RESOLUTION|>--- conflicted
+++ resolved
@@ -423,14 +423,10 @@
         setupPrincipal(owner, Access.ALL);
         securityInterceptor.enable();
 
-<<<<<<< HEAD
-        ownerResource.listConsumers(owner.getKey(), "username", "type", uuids,
-=======
         Set<String> types = new HashSet<String>();
         types.add("type");
 
-        ownerResource.ownerConsumers(owner.getKey(), "username", types, uuids,
->>>>>>> d303e37b
+        ownerResource.listConsumers(owner.getKey(), "username", types, uuids,
             new PageRequest());
     }
 
@@ -465,7 +461,7 @@
         Set<String> types = new HashSet<String>();
         types.add("unknown");
         try {
-            ownerResource.ownerConsumers(owner.getKey(), null, types,
+            ownerResource.listConsumers(owner.getKey(), null, types,
                 new ArrayList<String>(), null);
             fail("Should have thrown a BadRequestException.");
         }

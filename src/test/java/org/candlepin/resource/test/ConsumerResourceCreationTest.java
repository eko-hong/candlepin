/**
 * Copyright (c) 2009 - 2012 Red Hat, Inc.
 *
 * This software is licensed to you under the GNU General Public License,
 * version 2 (GPLv2). There is NO WARRANTY for this software, express or
 * implied, including the implied warranties of MERCHANTABILITY or FITNESS
 * FOR A PARTICULAR PURPOSE. You should have received a copy of GPLv2
 * along with this software; if not, see
 * http://www.gnu.org/licenses/old-licenses/gpl-2.0.txt.
 *
 * Red Hat trademarks are not licensed under GPLv2. No permission is
 * granted to use or replicate Red Hat trademarks that are incorporated
 * in this software or its documentation.
 */
package org.candlepin.resource.test;

import static org.mockito.Matchers.any;
import static org.mockito.Matchers.eq;
import static org.mockito.Mockito.verify;
import static org.mockito.Mockito.when;

import org.candlepin.audit.EventSink;
import org.candlepin.auth.Access;
import org.candlepin.auth.NoAuthPrincipal;
import org.candlepin.auth.Principal;
import org.candlepin.auth.TrustedUserPrincipal;
import org.candlepin.auth.UserPrincipal;
import org.candlepin.auth.permissions.Permission;
import org.candlepin.config.Config;
import org.candlepin.config.ConfigProperties;
import org.candlepin.exceptions.BadRequestException;
import org.candlepin.exceptions.ForbiddenException;
import org.candlepin.exceptions.NotFoundException;
import org.candlepin.model.ActivationKey;
import org.candlepin.model.ActivationKeyCurator;
import org.candlepin.model.Consumer;
import org.candlepin.model.ConsumerCurator;
import org.candlepin.model.ConsumerType;
import org.candlepin.model.ConsumerTypeCurator;
import org.candlepin.model.DeletedConsumerCurator;
import org.candlepin.model.IdentityCertificate;
import org.candlepin.model.Owner;
import org.candlepin.model.OwnerCurator;
import org.candlepin.model.OwnerPermission;
import org.candlepin.model.Release;
import org.candlepin.model.Role;
import org.candlepin.model.User;
import org.candlepin.policy.js.compliance.ComplianceRules;
import org.candlepin.policy.js.compliance.ComplianceStatus;
import org.candlepin.resource.ConsumerResource;
import org.candlepin.service.IdentityCertServiceAdapter;
import org.candlepin.service.SubscriptionServiceAdapter;
import org.candlepin.service.UserServiceAdapter;

import org.apache.commons.lang.StringUtils;
import org.junit.Assert;
import org.junit.Before;
import org.junit.Test;
import org.junit.runner.RunWith;
import org.mockito.Mock;
import org.mockito.invocation.InvocationOnMock;
import org.mockito.runners.MockitoJUnitRunner;
import org.mockito.stubbing.Answer;
import org.xnap.commons.i18n.I18n;
import org.xnap.commons.i18n.I18nFactory;

import java.util.Collection;
import java.util.Collections;
import java.util.Date;
import java.util.HashMap;
import java.util.HashSet;
import java.util.LinkedList;
import java.util.List;
import java.util.Locale;


/**
 *
 */
@RunWith(MockitoJUnitRunner.class)
/*
 * FIXME: this seems to only test creating
 * system consumers.
 */
public class ConsumerResourceCreationTest {

    private static final String USER = "testuser";

    @Mock protected UserServiceAdapter userService;
    @Mock private IdentityCertServiceAdapter idCertService;
    @Mock private SubscriptionServiceAdapter subscriptionService;
    @Mock private ConsumerCurator consumerCurator;
    @Mock private ConsumerTypeCurator consumerTypeCurator;
    @Mock private OwnerCurator ownerCurator;
    @Mock private EventSink sink;
    @Mock private ActivationKeyCurator activationKeyCurator;
    @Mock private ComplianceRules complianceRules;
    @Mock private DeletedConsumerCurator deletedConsumerCurator;

    private I18n i18n;

    private ConsumerResource resource;
    private ConsumerType system;
    protected Config config;
    protected Owner owner;
    protected Role role;
    private User user;

    @Before
    public void init() throws Exception {
        this.i18n = I18nFactory.getI18n(getClass(), Locale.US, I18nFactory.FALLBACK);

        this.config = initConfig();
        this.resource = new ConsumerResource(this.consumerCurator,
            this.consumerTypeCurator, null, this.subscriptionService, null,
            this.idCertService, null, this.i18n, this.sink, null, null, null,
            this.userService, null, null, null, this.ownerCurator,
            this.activationKeyCurator,
            null, this.complianceRules, this.deletedConsumerCurator,
<<<<<<< HEAD
            null, null, null, null, this.config);
=======
            null, null, this.config, null, null, null, null);
>>>>>>> c5c9be0e

        this.system = initSystem();

        owner = new Owner("test_owner");
        user = new User(USER, "");
        OwnerPermission p = new OwnerPermission(owner, Access.ALL);
        role = new Role();
        role.addPermission(p);
        role.addUser(user);

        when(consumerCurator.create(any(Consumer.class))).thenAnswer(new Answer() {
            @Override
            public Object answer(InvocationOnMock invocation) throws Throwable {
                return invocation.getArguments()[0];
            }
        });
        when(consumerTypeCurator.lookupByLabel(system.getLabel())).thenReturn(system);
        when(userService.findByLogin(USER)).thenReturn(user);
        when(idCertService.generateIdentityCert(any(Consumer.class)))
                .thenReturn(new IdentityCertificate());
        when(ownerCurator.lookupByKey(owner.getKey())).thenReturn(owner);
        when(complianceRules.getStatus(any(Consumer.class), any(Date.class)))
                .thenReturn(new ComplianceStatus(new Date()));
    }

    public ConsumerType initSystem() {
        ConsumerType systemtype = new ConsumerType(ConsumerType.ConsumerTypeEnum.SYSTEM);
        return systemtype;
    }

    private static class ConfigForTesting extends Config {
        @SuppressWarnings("serial")
        public ConfigForTesting() {
            super(new HashMap<String, String>() {
                {
                    this.put(ConfigProperties.CONSUMER_SYSTEM_NAME_PATTERN,
                        "[\\#\\?\\'\\`\\!@{}()\\[\\]\\?&\\w-\\.]+");
                    this.put(ConfigProperties.CONSUMER_PERSON_NAME_PATTERN,
                        "[\\#\\?\\'\\`\\!@{}()\\[\\]\\?&\\w-\\.]+");
                }
            });
        }
    }

    public Config initConfig() {
        Config config = new ConfigForTesting();
        return config;
    }


    protected Consumer createConsumer(String consumerName) {
        Collection<Permission> perms = new HashSet<Permission>();
        perms.addAll(role.getPermissions());
        Principal principal = new UserPrincipal(USER, perms, false);

        List<String> empty = Collections.emptyList();
        return createConsumer(consumerName, principal, empty);
    }

    private Consumer createConsumer(String consumerName, Principal principal,
        List<String> activationKeys) {
        Consumer consumer = new Consumer(consumerName, null, null, system);
        return this.resource.create(consumer, principal, USER, owner.getKey(),
            createKeysString(activationKeys));
    }

    @Test
    public void acceptedConsumerName() {
        Assert.assertNotNull(createConsumer("test_user"));
    }

    @Test
    public void camelCaseName() {
        Assert.assertNotNull(createConsumer("ConsumerTest32953"));
    }

    @Test
    public void startsWithUnderscore() {
        Assert.assertNotNull(createConsumer("__init__"));
    }

    @Test
    public void startsWithDash() {
        Assert.assertNotNull(createConsumer("-dash"));
    }

    @Test
    public void containsNumbers() {
        Assert.assertNotNull(createConsumer("testmachine99"));
    }

    @Test
    public void startsWithNumbers() {
        Assert.assertNotNull(createConsumer("001test7"));
    }

    @Test
    public void containsPeriods() {
        Assert.assertNotNull(createConsumer("test-system.resource.net"));
    }

    @Test
    public void containsUserServiceChars() {
        Assert.assertNotNull(createConsumer("{bob}'s_b!g_#boi.`?uestlove!x"));
    }

    // These fail with the default consumer name pattern
    @Test(expected = BadRequestException.class)
    public void containsMultibyteKorean() {
        createConsumer("서브스크립션 ");
    }

    @Test(expected = BadRequestException.class)
    public void containsMultibyteOriya() {
        createConsumer("ପରିବେଶ");
    }

    @Test(expected = BadRequestException.class)
    public void startsWithPound() {
        createConsumer("#pound");
    }

    @Test(expected = BadRequestException.class)
    public void emptyConsumerName() {
        createConsumer("");
    }

    @Test(expected = BadRequestException.class)
    public void nullConsumerName() {
        createConsumer(null);
    }

    @Test(expected = BadRequestException.class)
    public void startsWithBadCharacter() {
        createConsumer("#foo");
    }

    @Test(expected = BadRequestException.class)
    public void containsBadCharacter() {
        createConsumer("bar$%camp");
    }

    @Test(expected = ForbiddenException.class)
    public void authRequired() {
        Principal p = new NoAuthPrincipal();
        List<String> empty = Collections.emptyList();
        createConsumer("sys.example.com", p, empty);
    }

    private List<String> mockActivationKeys() {
        ActivationKey key1 = new ActivationKey("key1", owner);
        when(activationKeyCurator.lookupForOwner("key1", owner)).thenReturn(key1);
        ActivationKey key2 = new ActivationKey("key2", owner);
        when(activationKeyCurator.lookupForOwner("key2", owner)).thenReturn(key2);
        ActivationKey key3 = new ActivationKey("key3", owner);
        when(activationKeyCurator.lookupForOwner("key3", owner)).thenReturn(key3);
        List<String> keys = new LinkedList<String>();
        keys.add(key1.getName());
        keys.add(key2.getName());
        keys.add(key3.getName());
        return keys;
    }

    private String createKeysString(List<String> activationKeys) {
        return StringUtils.join(activationKeys, ',');
    }

    @Test
    public void oauthRegistrationSupported() {
        // Should be able to register successfully with as a trusted user principal:
        Principal p = new TrustedUserPrincipal("anyuser");
        Consumer consumer = new Consumer("sys.example.com", null, null, system);
        resource.create(consumer, p, null, owner.getKey(), "");
    }

    @Test
    public void registerWithKeys() {
        // No auth should be required for registering with keys:
        Principal p = new NoAuthPrincipal();
        List<String> keys = mockActivationKeys();
        Consumer consumer = new Consumer("sys.example.com", null, null, system);
        resource.create(consumer, p, null, owner.getKey(), createKeysString(keys));
        for (String keyName : keys) {
            verify(activationKeyCurator).lookupForOwner(keyName, owner);
        }
    }

    @Test(expected = BadRequestException.class)
    public void orgRequiredWithActivationKeys() {
        Principal p = new NoAuthPrincipal();
        List<String> keys = mockActivationKeys();
        Consumer consumer = new Consumer("sys.example.com", null, null, system);
        resource.create(consumer, p, null, null, createKeysString(keys));
    }

    @Test(expected = BadRequestException.class)
    public void cannotMixUsernameWithActivationKeys() {
        Principal p = new NoAuthPrincipal();
        List<String> keys = mockActivationKeys();
        Consumer consumer = new Consumer("sys.example.com", null, null, system);
        resource.create(consumer, p, USER, owner.getKey(), createKeysString(keys));
    }

    @Test(expected = NotFoundException.class)
    public void failIfAnyActivationKeyDoesNotExistForOrg() {
        Principal p = new NoAuthPrincipal();
        List<String> keys = mockActivationKeys();
        keys.add("NoSuchKey");
        Consumer consumer = new Consumer("sys.example.com", null, null, system);
        resource.create(consumer, p, null, owner.getKey(), createKeysString(keys));
    }

    @Test
    public void registerWithNoInstalledProducts() {
        Principal p = new TrustedUserPrincipal("anyuser");
        Consumer consumer = new Consumer();
        consumer.setType(system);
        consumer.setName("consumername");
        resource.create(consumer, p, USER, owner.getKey(), "");
    }

    @Test
    public void registerWithNullReleaseVer() {
        Principal p = new TrustedUserPrincipal("anyuser");
        Consumer consumer = new Consumer();
        consumer.setType(system);
        consumer.setName("consumername");
        consumer.setReleaseVer(null);
        resource.create(consumer, p, USER, owner.getKey(), "");

    }

    @Test
    public void registerWithEmptyReleaseVer() {
        Principal p = new TrustedUserPrincipal("anyuser");
        Consumer consumer = new Consumer();
        consumer.setType(system);
        consumer.setName("consumername");
        consumer.setReleaseVer(new Release(""));
        resource.create(consumer, p, USER, owner.getKey(), "");
    }

    @Test
    public void registerWithNoReleaseVer() {
        Principal p = new TrustedUserPrincipal("anyuser");
        Consumer consumer = new Consumer();
        consumer.setType(system);
        consumer.setName("consumername");
        resource.create(consumer, p, USER, owner.getKey(), "");
    }

    @Test
    public void setStatusOnCreate() {
        Principal p = new TrustedUserPrincipal("anyuser");
        Consumer consumer = new Consumer();
        consumer.setType(system);
        consumer.setName("consumername");
        resource.create(consumer, p, USER, owner.getKey(), "");
        verify(complianceRules).getStatus(eq(consumer), any(Date.class));
    }
}<|MERGE_RESOLUTION|>--- conflicted
+++ resolved
@@ -117,11 +117,7 @@
             this.userService, null, null, null, this.ownerCurator,
             this.activationKeyCurator,
             null, this.complianceRules, this.deletedConsumerCurator,
-<<<<<<< HEAD
-            null, null, null, null, this.config);
-=======
-            null, null, this.config, null, null, null, null);
->>>>>>> c5c9be0e
+            null, null, this.config, null, null, null, null, null);
 
         this.system = initSystem();
 

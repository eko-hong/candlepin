/**
 * Copyright (c) 2009 - 2012 Red Hat, Inc.
 *
 * This software is licensed to you under the GNU General Public License,
 * version 2 (GPLv2). There is NO WARRANTY for this software, express or
 * implied, including the implied warranties of MERCHANTABILITY or FITNESS
 * FOR A PARTICULAR PURPOSE. You should have received a copy of GPLv2
 * along with this software; if not, see
 * http://www.gnu.org/licenses/old-licenses/gpl-2.0.txt.
 *
 * Red Hat trademarks are not licensed under GPLv2. No permission is
 * granted to use or replicate Red Hat trademarks that are incorporated
 * in this software or its documentation.
 */
package org.candlepin.policy.js.entitlement.test;

import static org.junit.Assert.assertEquals;
import static org.junit.Assert.assertFalse;
import static org.junit.Assert.assertTrue;
import static org.mockito.Mockito.when;

import java.util.Date;
import java.util.HashMap;

import org.candlepin.model.Consumer;
import org.candlepin.model.ConsumerType;
import org.candlepin.model.ConsumerType.ConsumerTypeEnum;
import org.candlepin.model.Entitlement;
import org.candlepin.model.Pool;
import org.candlepin.model.PoolAttribute;
import org.candlepin.model.Product;
import org.candlepin.model.ProductAttribute;
import org.candlepin.policy.ValidationResult;
import org.candlepin.test.TestUtil;
import org.junit.Test;

public class PreEntitlementRulesTest extends EntitlementRulesTestFixture {

    @Test
    public void testBindForSameProductNotAllowed() {
        Product product = new Product(productId, "A product for testing");
        Pool pool = createPool(owner, product);

        Entitlement e = new Entitlement(pool, consumer, new Date(), new Date(),
            1);
        consumer.addEntitlement(e);

        when(this.prodAdapter.getProductById(productId)).thenReturn(product);

        ValidationResult result = enforcer.preEntitlement(consumer, pool, 1);

        assertTrue(result.hasErrors());
        assertFalse(result.isSuccessful());
    }

    @Test public void bindWithQuantityNoMultiEntitle() {
        Product product = new Product(productId, "A product for testing");
        Pool pool = createPool(owner, product);
        pool.setQuantity(new Long(100));

        when(this.prodAdapter.getProductById(productId)).thenReturn(product);

        ValidationResult result = enforcer.preEntitlement(consumer, pool, 10);

        assertFalse(result.isSuccessful());
        assertTrue(result.hasErrors());
        assertEquals(1, result.getErrors().size());
        assertTrue(result.getErrors().get(0).getResourceKey().contains(
            "multi-entitlement"));
    }

    @Test
    public void testBindFromSameProductAllowedWithMultiEntitlementAttribute() {
        Product product = new Product(productId, "A product for testing");
        product.addAttribute(new ProductAttribute("multi-entitlement", "yes"));
        Pool pool = createPool(owner, product);

        Entitlement e = new Entitlement(pool, consumer, new Date(), new Date(),
            1);
        consumer.addEntitlement(e);

        when(this.prodAdapter.getProductById(productId)).thenReturn(product);

        ValidationResult result = enforcer.preEntitlement(consumer, pool, 1);
        assertTrue(result.isSuccessful());
        assertFalse(result.hasErrors());
        assertFalse(result.hasErrors());
    }

    @Test
    public void bindFromExhaustedPoolShouldFail() {
        Product product = new Product(productId, "A product for testing");
        Pool pool = TestUtil.createPool(owner, product, 0);
        pool.setId("fakeid" + TestUtil.randomInt());

        Entitlement e = new Entitlement(pool, consumer, new Date(), new Date(),
            1);
        consumer.addEntitlement(e);

        when(this.prodAdapter.getProductById(productId)).thenReturn(product);

        ValidationResult result = enforcer.preEntitlement(consumer, pool, 1);

        assertTrue(result.hasErrors());
        assertFalse(result.isSuccessful());
    }

    @Test
    public void architectureALLShouldNotGenerateWarnings() {
        Pool pool = setupArchTest("arch", "ALL", "arch", "i686");
        pool.setId("fakeid" + TestUtil.randomInt());

        ValidationResult result = enforcer.preEntitlement(consumer, pool, 1);
        assertFalse(result.hasErrors());
        assertFalse(result.hasWarnings());
    }

    @Test
    public void architectureMismatchShouldGenerateWarning() {
        Pool pool = setupArchTest("arch", "x86_64", "uname.machine", "i686");

        ValidationResult result = enforcer.preEntitlement(consumer, pool, 1);
        assertFalse(result.hasErrors());
        assertTrue(result.hasWarnings());
    }

    @Test
    public void missingConsumerArchitectureShouldGenerateWarning() {
        Pool pool = setupArchTest("arch", "x86_64", "uname.machine", "x86_64");

        // Get rid of the facts that setupTest set.
        consumer.setFacts(new HashMap<String, String>());

        ValidationResult result = enforcer.preEntitlement(consumer, pool, 1);
        assertFalse(result.hasErrors());
        assertTrue(result.hasWarnings());
    }

    @Test
    public void missingConsumerArchitectureShouldNotGenerateWarningForNonSystem() {

        String nonSystemType = "somethingElse";
        Product product = new Product(productId, "A product for testing");
        product.addAttribute(new ProductAttribute("arch", "x86_64"));
        product.setAttribute("requires_consumer_type", nonSystemType);
        Pool pool = TestUtil.createPool(owner, product);
        pool.setId("fakeid" + TestUtil.randomInt());
        consumer.setType(new ConsumerType(nonSystemType));

        when(this.prodAdapter.getProductById(productId)).thenReturn(product);

        ValidationResult result = enforcer.preEntitlement(consumer, pool, 1);
        assertFalse(result.hasErrors());
        assertFalse(result.hasWarnings());
    }

    @Test
    public void architectureMatches() {
        Pool pool = setupArchTest("arch", "x86_64", "uname.machine", "x86_64");
        ValidationResult result = enforcer.preEntitlement(consumer, pool, 1);
        assertFalse(result.hasErrors());
        assertFalse(result.hasWarnings());
    }

    @Test
    public void x86ArchitectureProvidesI386() {
        Pool pool = setupArchTest("arch", "x86", "uname.machine", "i386");
        ValidationResult result = enforcer.preEntitlement(consumer, pool, 1);
        assertFalse(result.hasErrors());
        assertFalse(result.hasWarnings());
    }

    @Test
    public void x86ArchitectureProvidesI586() {
        Pool pool = setupArchTest("arch", "x86", "uname.machine", "i586");
        ValidationResult result = enforcer.preEntitlement(consumer, pool, 1);
        assertFalse(result.hasErrors());
        assertFalse(result.hasWarnings());
    }

    @Test
    public void x86ArchitectureProvidesI686() {
        Pool pool = setupArchTest("arch", "x86", "uname.machine", "i686");
        ValidationResult result = enforcer.preEntitlement(consumer, pool, 1);
        assertFalse(result.hasErrors());
        assertFalse(result.hasWarnings());
    }

    @Test
    public void testEmptyUname() {
        Pool pool = setupArchTest("arch", "s390x,x86", "uname.machine", "");
        ValidationResult result = enforcer.preEntitlement(consumer, pool, 1);
        assertFalse(result.hasErrors());
        assertTrue(result.hasWarnings());
    }

    @Test
    public void testEmptyArch() {
        Pool pool = setupArchTest("arch", "", "uname.machine", "x86_64");
        ValidationResult result = enforcer.preEntitlement(consumer, pool, 1);
        assertFalse(result.hasErrors());
        assertTrue(result.hasWarnings());
    }

    @Test
    public void testDuplicateArchesMatches() {
        Pool pool = setupArchTest("arch", "x86_64,x86_64", "uname.machine",
            "x86_64");
        ValidationResult result = enforcer.preEntitlement(consumer, pool, 1);
        assertFalse(result.hasErrors());
        assertFalse(result.hasWarnings());
    }

    @Test
    public void testDuplicateArchesNoMatches() {
        Pool pool = setupArchTest("arch", "x86_64,x86_64", "uname.machine",
            "z80");
        ValidationResult result = enforcer.preEntitlement(consumer, pool, 1);
        assertFalse(result.hasErrors());
        assertTrue(result.hasWarnings());
    }

    @Test
    public void testCommaSplitArchesTrailingComma() {
        Pool pool = setupArchTest("arch", "x86_64,x86_64,", "uname.machine",
            "x86_64");
        ValidationResult result = enforcer.preEntitlement(consumer, pool, 1);
        assertFalse(result.hasErrors());
        assertFalse(result.hasWarnings());
    }

    @Test
    public void testCommaSplitArchesExtraSpaces() {
        Pool pool = setupArchTest("arch", "x86_64,  z80 ", "uname.machine",
            "x86_64");
        ValidationResult result = enforcer.preEntitlement(consumer, pool, 1);
        assertFalse(result.hasErrors());
        assertFalse(result.hasWarnings());
    }

    @Test
    public void multipleArchesNoMatches() {
        Pool pool = setupArchTest("arch", "s390x,z80,ppc64", "uname.machine",
            "i686");
        ValidationResult result = enforcer.preEntitlement(consumer, pool, 1);
        assertFalse(result.hasErrors());
        assertTrue(result.hasWarnings());
    }

    @Test
    public void multipleArchesMatches() {
        Pool pool = setupArchTest("arch", "s390x,x86", "uname.machine", "i686");
        ValidationResult result = enforcer.preEntitlement(consumer, pool, 1);
        assertFalse(result.hasErrors());
        assertFalse(result.hasWarnings());
    }

    @Test
    public void goodArchNoUnameMachine() {
        Pool pool = setupArchTest("arch", "x86", "something.not.uname", "i686");
        ValidationResult result = enforcer.preEntitlement(consumer, pool, 1);
        assertFalse(result.hasErrors());
        assertTrue(result.hasWarnings());
    }

    @Test
    public void fewerThanMaximumNumberOfSocketsShouldNotGenerateWarning() {
        Pool pool = setupArchTest("sockets", "128", "cpu.cpu_socket(s)", "2");

        ValidationResult result = enforcer.preEntitlement(consumer, pool, 1);
        assertFalse(result.hasErrors());
        assertFalse(result.hasWarnings());
    }

    @Test
    public void matchingNumberOfSocketsShouldNotGenerateWarning() {
        Pool pool = setupArchTest("sockets", "2", "cpu.cpu_socket(s)", "2");

        ValidationResult result = enforcer.preEntitlement(consumer, pool, 1);
        assertFalse(result.hasErrors());
        assertFalse(result.hasWarnings());
    }

    @Test
    public void missingConsumerSocketsShouldNotGenerateWarning() {
        // non-system consumers do not have socket counts, no warning
        // should be generated (per IT)
        Pool pool = setupArchTest("sockets", "2", "cpu.cpu_socket(s)", "2");

        // Get rid of the facts that setupTest set.
        consumer.setFacts(new HashMap<String, String>());

        ValidationResult result = enforcer.preEntitlement(consumer, pool, 1);
        assertFalse(result.hasErrors());
        assertFalse(result.hasWarnings());
    }

    @Test
    public void testZeroConsumerSocketsShouldNotGenerateWarning() {
        // there was a bug in an IT adapter where a null socket count was being
        // set to zero. As a hotfix, we do not generate a warning when socket
        // count is zero.
        Pool pool = setupArchTest("sockets", "0", "cpu.cpu_socket(s)", "2");

        // Get rid of the facts that setupTest set.
        consumer.setFacts(new HashMap<String, String>());

        ValidationResult result = enforcer.preEntitlement(consumer, pool, 1);
        assertFalse(result.hasErrors());
        assertFalse(result.hasWarnings());
    }

    private Pool setupArchTest(final String attributeName,
        String attributeValue, final String factName, final String factValue) {

        Product product = new Product(productId, "A product for testing");
        product
            .addAttribute(new ProductAttribute(attributeName, attributeValue));
        Pool pool = TestUtil.createPool(owner, product);
        pool.setId("fakeid" + TestUtil.randomInt());

        consumer.setFacts(new HashMap<String, String>() {
            {
                put(factName, factValue);
            }
        });

        when(this.prodAdapter.getProductById(productId)).thenReturn(product);
        return pool;
    }

    @Test
    public void exceedingNumberOfSocketsShouldGenerateWarning() {
        Pool pool = setupArchTest("sockets", "2", "cpu.cpu_socket(s)", "4");

        ValidationResult result = enforcer.preEntitlement(consumer, pool, 1);
        assertFalse(result.hasErrors());
        assertTrue(result.hasWarnings());
    }

    @Test
    public void consumerHavingLessRamThanProductShouldNotGenerateWarning() {
        // Fact specified in kb
        Pool pool = setupArchTest("ram", "4", "memory.memtotal", "2000000");

        ValidationResult result = enforcer.preEntitlement(consumer, pool, 1);
        assertFalse(result.hasErrors());
        assertFalse(result.hasWarnings());
    }

    @Test
    public void consumerHavingEqualRamAsProductShouldNotGenerateWarning() {
        // Fact specified in kb
        Pool pool = setupArchTest("ram", "2", "memory.memtotal", "2000000");

        ValidationResult result = enforcer.preEntitlement(consumer, pool, 1);
        assertFalse(result.hasErrors());
        assertFalse(result.hasWarnings());
    }

    @Test
    public void consumerRamIsRoundedToNearestGbAndShouldNotGenerateWarning() {
        // Fact specified in kb - actual value of 2 GiB in kb.
        Pool pool = setupArchTest("ram", "2", "memory.memtotal", "2097152");

        ValidationResult result = enforcer.preEntitlement(consumer, pool, 1);
        assertFalse(result.hasErrors());
        assertFalse(result.hasWarnings());
    }

    @Test
    public void consumerHavingMoreRamThanProductGeneratesWarning() {
        Pool pool = setupArchTest("ram", "2", "memory.memtotal", "4000000");

        ValidationResult result = enforcer.preEntitlement(consumer, pool, 1);
        assertFalse(result.hasErrors());
        assertTrue(result.hasWarnings());
    }

    @Test
    public void correctConsumerTypeShouldNotGenerateError() {
        Pool pool = setupProductWithConsumerTypeAttribute(ConsumerTypeEnum.DOMAIN);
        consumer.setType(new ConsumerType(ConsumerTypeEnum.DOMAIN));

        ValidationResult result = enforcer.preEntitlement(consumer, pool, 1);
        assertFalse(result.hasErrors());
        assertFalse(result.hasWarnings());
    }

    @Test
    public void mismatchingConsumerTypeShouldGenerateError() {
        Pool pool = setupProductWithConsumerTypeAttribute(ConsumerTypeEnum.DOMAIN);
        consumer.setType(new ConsumerType(ConsumerTypeEnum.PERSON));

        ValidationResult result = enforcer.preEntitlement(consumer, pool, 1);
        assertTrue(result.hasErrors());
        assertFalse(result.hasWarnings());
    }

<<<<<<< HEAD
    private Pool setupProductWithRequiresConsumerTypeAttribute() {
        Product product = new Product(productId, "A product for testing");
        product.setAttribute("requires_consumer_type",
            ConsumerTypeEnum.DOMAIN.toString());
        Pool pool = createPool(owner, product);
        when(this.prodAdapter.getProductById(productId)).thenReturn(product);
        return pool;
    }

    @Test
    public void userRestrictedPoolPassesPre() {
        Pool pool = setupUserRestrictedPool();
        consumer.setUsername("bob");
=======

    @Test
    public void userLicensePassesPre() {
        Pool pool = setupUserLicensedPool();
        consumer.setType(new ConsumerType(ConsumerTypeEnum.PERSON));
>>>>>>> 0f75fe20
        ValidationResult result = enforcer.preEntitlement(consumer, pool, 1);
        assertFalse(result.hasErrors());
        assertFalse(result.hasWarnings());
    }

<<<<<<< HEAD
    @Test
    public void userRestrictedPoolFailsPre() {
        Pool pool = setupUserRestrictedPool();
        consumer.setUsername("notbob");

        ValidationResult result = enforcer.preEntitlement(consumer, pool, 1);
        assertTrue(result.hasErrors());
        assertFalse(result.hasWarnings());
    }
=======
>>>>>>> 0f75fe20

    @Test
    public void virtOnlyPoolGuestHostMatches() {
        Consumer parent = new Consumer("test parent consumer", "test user", owner,
            new ConsumerType(ConsumerTypeEnum.SYSTEM));
        Pool pool = setupHostRestrictedPool(parent);

        String guestId = "virtguestuuid";
        consumer.setFact("virt.is_guest", "true");
        consumer.setFact("virt.uuid", guestId);

        when(consumerCurator.getHost(guestId)).thenReturn(parent);

        ValidationResult result = enforcer.preEntitlement(consumer, pool, 1);
        assertFalse(result.hasErrors());
        assertFalse(result.hasWarnings());
    }

    @Test
    public void virtOnlyPoolGuestHostDoesNotMatch() {
        when(config.standalone()).thenReturn(true);
        // Parent consumer of our guest:
        Consumer parent = new Consumer("test parent consumer", "test user", owner,
            new ConsumerType(ConsumerTypeEnum.SYSTEM));

        // Another parent we'll make a virt only pool for:
        Consumer otherParent = new Consumer("test parent consumer", "test user", owner,
            new ConsumerType(ConsumerTypeEnum.SYSTEM));
        Pool pool = setupHostRestrictedPool(otherParent);

        String guestId = "virtguestuuid";
        consumer.setFact("virt.is_guest", "true");
        consumer.setFact("virt.uuid", guestId);

        when(consumerCurator.getHost(guestId)).thenReturn(parent);

        ValidationResult result = enforcer.preEntitlement(consumer, pool, 1);
        assertFalse(result.hasWarnings());
        assertEquals(1, result.getErrors().size());
        assertEquals("virt.guest.host.does.not.match.pool.owner",
            result.getErrors().get(0).getResourceKey());
    }

    @Test
    public void virtOnlyPoolGuestNoHost() {
        when(config.standalone()).thenReturn(true);

        // Another parent we'll make a virt only pool for:
        Consumer otherParent = new Consumer("test parent consumer", "test user", owner,
            new ConsumerType(ConsumerTypeEnum.SYSTEM));
        Pool pool = setupHostRestrictedPool(otherParent);

        String guestId = "virtguestuuid";
        consumer.setFact("virt.is_guest", "true");
        consumer.setFact("virt.uuid", guestId);

        when(consumerCurator.getHost(guestId)).thenReturn(null);

        ValidationResult result = enforcer.preEntitlement(consumer, pool, 1);
        assertFalse(result.hasWarnings());
        assertEquals(1, result.getErrors().size());
        assertEquals("virt.guest.host.does.not.match.pool.owner",
            result.getErrors().get(0).getResourceKey());
    }

    private Pool setupUserRestrictedPool() {
        Product product = new Product(productId, "A user restricted product");
        Pool pool = TestUtil.createPool(owner, product);
        pool.setRestrictedToUsername("bob");
        pool.setId("fakeid" + TestUtil.randomInt());
        when(this.prodAdapter.getProductById(productId)).thenReturn(product);
        return pool;
    }

    private Pool setupHostRestrictedPool(Consumer parent) {
        Product product = new Product(productId, "A host restricted product");
        Pool pool = TestUtil.createPool(owner, product);
        pool.addAttribute(new PoolAttribute("virt_only", "true"));
        pool.addAttribute(new PoolAttribute("requires_host", parent.getUuid()));
        pool.setId("fakeid" + TestUtil.randomInt());
        when(this.prodAdapter.getProductById(productId)).thenReturn(product);
        return pool;
    }

    @Test
    public void hypervisorForSystemNotGenerateError() {
        Pool pool = setupProductWithConsumerTypeAttribute(ConsumerTypeEnum.SYSTEM);
        consumer.setType(new ConsumerType(ConsumerTypeEnum.HYPERVISOR));

        ValidationResult result = enforcer.preEntitlement(consumer, pool, 1);
        assertFalse(result.hasErrors());
        assertFalse(result.hasWarnings());
    }

    @Test
    public void systemForHypervisorGeneratesError() {
        Pool pool = setupProductWithConsumerTypeAttribute(ConsumerTypeEnum.HYPERVISOR);
        consumer.setType(new ConsumerType(ConsumerTypeEnum.SYSTEM));

        ValidationResult result = enforcer.preEntitlement(consumer, pool, 1);
        assertTrue(result.hasErrors());
        assertFalse(result.hasWarnings());
    }

    private Pool setupProductWithConsumerTypeAttribute(ConsumerTypeEnum consumerType) {
        Product product = new Product(productId, "A product for testing");
        product.setAttribute("requires_consumer_type",
            consumerType.toString());
        Pool pool = createPool(owner, product);
        when(this.prodAdapter.getProductById(productId)).thenReturn(product);
        return pool;
    }

}<|MERGE_RESOLUTION|>--- conflicted
+++ resolved
@@ -397,33 +397,15 @@
         assertFalse(result.hasWarnings());
     }
 
-<<<<<<< HEAD
-    private Pool setupProductWithRequiresConsumerTypeAttribute() {
-        Product product = new Product(productId, "A product for testing");
-        product.setAttribute("requires_consumer_type",
-            ConsumerTypeEnum.DOMAIN.toString());
-        Pool pool = createPool(owner, product);
-        when(this.prodAdapter.getProductById(productId)).thenReturn(product);
-        return pool;
-    }
-
     @Test
     public void userRestrictedPoolPassesPre() {
         Pool pool = setupUserRestrictedPool();
         consumer.setUsername("bob");
-=======
-
-    @Test
-    public void userLicensePassesPre() {
-        Pool pool = setupUserLicensedPool();
-        consumer.setType(new ConsumerType(ConsumerTypeEnum.PERSON));
->>>>>>> 0f75fe20
-        ValidationResult result = enforcer.preEntitlement(consumer, pool, 1);
-        assertFalse(result.hasErrors());
-        assertFalse(result.hasWarnings());
-    }
-
-<<<<<<< HEAD
+        ValidationResult result = enforcer.preEntitlement(consumer, pool, 1);
+        assertFalse(result.hasErrors());
+        assertFalse(result.hasWarnings());
+    }
+
     @Test
     public void userRestrictedPoolFailsPre() {
         Pool pool = setupUserRestrictedPool();
@@ -433,8 +415,6 @@
         assertTrue(result.hasErrors());
         assertFalse(result.hasWarnings());
     }
-=======
->>>>>>> 0f75fe20
 
     @Test
     public void virtOnlyPoolGuestHostMatches() {

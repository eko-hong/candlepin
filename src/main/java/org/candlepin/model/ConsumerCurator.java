--- conflicted
+++ resolved
@@ -28,14 +28,11 @@
 import org.candlepin.config.ConfigProperties;
 import org.candlepin.exceptions.BadRequestException;
 import org.hibernate.Criteria;
-<<<<<<< HEAD
 import org.hibernate.Query;
 import org.hibernate.ReplicationMode;
-=======
 //import org.hibernate.Hibernate;
 import org.hibernate.ReplicationMode;
 //import org.hibernate.criterion.Order;
->>>>>>> 0d9df347
 import org.hibernate.criterion.Restrictions;
 import org.xnap.commons.i18n.I18n;
 
@@ -148,7 +145,6 @@
     @EnforceAccessControl
     public Consumer findByVirtUuid(String uuid, String ownerId) {
         Consumer result = null;
-<<<<<<< HEAD
 
         String sql = "select cp_consumer.id from cp_consumer " +
             "inner join cp_consumer_facts " +
@@ -167,17 +163,6 @@
             result = this.find(options.get(0));
         }
 
-=======
-        //List<Consumer> options = currentSession()
-        //    .createCriteria(Consumer.class)
-        //    .addOrder(Order.desc("updated"))
-        //    .add(Restrictions.sqlRestriction("{alias}.id in (select cp_consumer_id " +
-        //        "from cp_consumer_facts where mapkey = 'virt.uuid' and element = ?)",
-        //        uuid, Hibernate.STRING)).list();
-        //if (options != null && options.size() != 0) {
-        //    result = options.get(0);
-       // }
->>>>>>> 0d9df347
         return result;
     }
 

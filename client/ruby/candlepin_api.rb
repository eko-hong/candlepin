require 'base64'
require 'openssl'
require 'date'
require 'rubygems'
require 'rest_client'
require 'json'
require 'uri'
require 'pp'
require 'oauth'

class Candlepin

  attr_accessor :consumer
  attr_reader :identity_certificate
  attr_accessor :uuid
  attr_reader :lang

  # Initialize a connection to candlepin. Can use username/password for
  # basic authentication, or provide an identity certificate and key to
  # connect as a "consumer".
  # TODO probably want to convert this to rails style kv
  def initialize(username=nil, password=nil, cert=nil, key=nil,
                 host='localhost', port=8443, lang=nil, uuid=nil,
                 trusted_user=false, context='candlepin',
                 use_ssl = true)

    if not username.nil? and not cert.nil?
      raise "Cannot connect with both username and identity cert"
    end

    @verbose = false

    if use_ssl
        @base_url = "https://#{host}:#{port}/#{context}"
    else
        @base_url = "http://#{host}:#{port}/#{context}"
    end

    @lang = lang

    if not uuid.nil?
      create_trusted_consumer_client(uuid)
    elsif trusted_user
      create_trusted_user_client(username)
    elsif not cert.nil?
      create_ssl_client(cert, key)
    else
      create_basic_client(username, password)
    end

    # Store top level HATEOAS resource links so we know what we can do:
    results = get("/")
    @links = {}
    results.each do |link|
      @links[link['rel']] = link['href']
    end

  end

  def verbose=(verbose)
    @verbose = verbose
  end

  def get_path(resource)
    return @links[resource]
  end

  # TODO: need to switch to a params hash, getting to be too many arguments.
  def register(name, type=:system, uuid=nil, facts={}, username=nil,
              owner_key=nil, activation_keys=[], installedProducts=[],
              environment=nil, capabilities=[])
    consumer = {
      :type => {:label => type},
      :name => name,
      :facts => facts,
      :installedProducts => installedProducts
    }
    consumer[:capabilities] = capabilities.collect { |name| {'name' => name} } if capabilities

    consumer[:uuid] = uuid if not uuid.nil?

    if environment.nil?
      path = get_path("consumers") + "?"
      path = path + "owner=#{owner_key}&" if not owner_key.nil?
    else
      path = "/environments/#{environment}/consumers?"
    end
    path += "username=#{username}&" if username
    path += "activation_keys=" + activation_keys.join(",") if activation_keys.length > 0
    @consumer = post(path, consumer)
    return @consumer
  end

  def hypervisor_check_in(owner, host_guest_mapping={})
    path = get_path("hypervisors") + "?owner=#{owner}"
    consumers = post(path, host_guest_mapping)
    return consumers
  end

  def remove_deletion_record(deleted_uuid)
    path = get_path("consumers") + "/#{deleted_uuid}/deletionrecord"
    result = delete(path)
    return result
  end

  def get_deleted_consumers(date = nil)
    path = get_path("deleted_consumers")
    if !date.nil?
        path += "?date=#{date}"
    end
    result = get(path)
    return result
  end

  def update_consumer(params)
    uuid = params[:uuid] || @uuid

    consumer = {
      :uuid => uuid
    }
    consumer[:facts] = params[:facts] if params[:facts]
    consumer[:installedProducts] = \
        params[:installedProducts] if params[:installedProducts]
    consumer[:guestIds] = \
        params[:guestIds] if params[:guestIds]
    consumer[:autoheal] = params[:autoheal] if params.has_key?(:autoheal)
    consumer[:serviceLevel] = params[:serviceLevel] if params.has_key?(:serviceLevel)
    consumer[:capabilities] = params[:capabilities].collect { |name| {'name' => name} } if params[:capabilities]

    path = get_path("consumers")
    put("#{path}/#{uuid}", consumer)
  end

  def update_entitlement(params)
    entitlement = {
        :id => params[:id]
    }
    entitlement[:quantity] = params[:quantity]
    put("/entitlements/#{params[:id]}", entitlement)
  end

  def get_user_info(user)
    get("/users/#{user}")
  end

  def get_user_roles(user)
    get("/users/#{user}/roles")
  end

  def list_owners(params = {})
    path = "/owners"
    results = get(path)
    return results
  end

  def list_users_owners(username, params = {})
    path = "/users/#{username}/owners"
    results = get(path)
    return results
  end

  # Can pass an owner key, or an href to follow:
  def get_owner(owner)
    # Looks like a path to follow:
    # Convert owner to a string in case someone gave us a numeric key
    if owner.to_s[0] == "/"
      return get(owner)
    end

    # Otherwise, assume owner key was given:
    get("/owners/#{owner}")
  end

  # expects an owner key
  def get_owner_info(owner)
    get("/owners/#{owner}/info")
  end

  def create_owner(key, params={})
    parent = params[:parent] || nil
    name = params['name'] || key
    displayName = params['displayName'] || name
    owner = {
      'key' => key,
      'displayName' => displayName
    }
    owner['parentOwner'] = parent if !parent.nil?
    post('/owners', owner)
  end

  def update_owner(owner_key, owner)
    put("/owners/#{owner_key}", owner)
  end

  def generate_ueber_cert(owner_key)
    uri = "/owners/#{owner_key}/uebercert"
    post uri
  end

  def delete_owner(owner_key, revoke=true)
    uri = "/owners/#{owner_key}"
    uri << '?revoke=false' unless revoke

    delete uri
  end

  def migrate_owner(owner_key, uri, immediate=false)
    return async_call(immediate) do
      put("owners/migrate?id=#{owner_key}&uri=#{uri}")
    end
  end

  def create_user(login, password, superadmin=false)
    user = {
      'username' => login,
      'password' => password,
      'superAdmin' => superadmin
    }

    post("/users", user)
  end

  def update_user(user, username = nil)
    username ||= user[:username]
    put("/users/#{username}", user)
  end

  def list_users()
    get("/users")
  end

  # TODO: drop perms here too?
  def create_role(name, perms=nil)
    perms ||= []
    role = {
      :name => name,
      :permissions => perms,
    }
    post("/roles", role)
  end

  def update_role(role)
    put("/roles/#{role['id']}", role)
  end

  def delete_role(roleid)
    delete("/roles/#{roleid}")
  end

  def add_role_user(role_id, username)
    post("/roles/#{role_id}/users/#{username}")
  end

  def delete_role_user(role_id, username)
    delete("/roles/#{role_id}/users/#{username}")
  end

  def add_role_permission(role_id, permission)
    post("/roles/#{role_id}/permissions", permission)
  end

  def delete_role_permission(role_id, permission_id)
    delete("/roles/#{role_id}/permissions/#{permission_id}")
  end

  def list_roles
    get("/roles")
  end

  def get_role(role_id)
    get("/roles/#{role_id}")
  end

  def delete_user(username)
    uri = "/users/#{username}"
    delete uri
  end

  def list_consumer_types
    get('/consumertypes')
  end

  def get_consumer_type(type_id)
    get("/consumertypes/#{type_id}")
  end

  def get_scheduler_status()
    get("/jobs/scheduler")
  end

  def set_scheduler_status(status)
    post("/jobs/scheduler", status)
  end

  def create_consumer_type(type_label, manifest=false)
    consumer_type =  {
      'label' => type_label,
      'manifest' => manifest
    }

    post('/consumertypes', consumer_type)
  end

  def delete_consumer_type(type_id)
    delete("/consumertypes/#{type_id}")
  end

  def get_pool(poolid, uuid=nil)
    path = "/pools/#{poolid}?"
    path += "consumer=#{uuid}" if uuid
    get(path)
  end

  def delete_pool(pool_id)
    delete("/pools/#{pool_id}")
  end

  # Deprecated, unless you're a super admin actually looking to list all pools:
  def list_pools(params = {})
    path = "/pools?"
    path << "consumer=#{params[:consumer]}&" if params[:consumer]
    path << "owner=#{params[:owner]}&" if params[:owner]
    path << "product=#{params[:product]}&" if params[:product]
    path << "listall=#{params[:listall]}&" if params[:listall]
    path << "activeon=#{params[:activeon]}&" if params[:activeon]
    results = get(path)

    return results
  end

  def list_owner_pools(owner_key, params = {})
    path = "/owners/#{owner_key}/pools?"
    path << "consumer=#{params[:consumer]}&" if params[:consumer]
    path << "product=#{params[:product]}&" if params[:product]
    path << "listall=#{params[:listall]}&" if params[:listall]
    path << "page=#{params[:page]}&" if params[:page]
    path << "per_page=#{params[:per_page]}&" if params[:per_page]
    path << "order=#{params[:order]}&" if params[:order]
    path << "sort_by=#{params[:sort_by]}&" if params[:sort_by]
    results = get(path)
    return results
  end

  def list_owner_service_levels(owner_key)
    path = "/owners/#{owner_key}/servicelevels"
    results = get(path)

    return results
  end

  def refresh_pools(owner_key, immediate=false, create_owner=false,
    lazy_regen=true)
    return async_call(immediate) do
      url = "/owners/#{owner_key}/subscriptions?"
      url += "auto_create_owner=true&" if create_owner
      url += "lazy_regen=false&" if !lazy_regen
      put(url)
    end
  end

  def async_call(immediate, *args, &blk)
    status = blk.call(args)
    return status if immediate
    # otherwise poll the server to make this call synchronous
    while status['state'].downcase != 'finished'
      sleep 1
      # POSTing here will delete the job once it has finished
      status = post(status['statusPath'])
    end
    return status['result']
  end

  def export_consumer(dest_dir, params={})
    path = "/consumers/#{@uuid}/export"
    path += "?" if params
    path += "cdn_key=#{params[:cdn_key]}&" if params[:cdn_key]
    path += "webapp_prefix=#{params[:webapp_prefix]}&" if params[:webapp_prefix]
    path += "api_url=#{params[:api_url]}&" if params[:api_url]

    begin
      get_file(path, dest_dir)
    rescue Exception => e
      puts e.response
    end
  end

  def get_entitlement(entitlement_id)
    get("/entitlements/#{entitlement_id}")
  end

  def unregister(uuid = nil)
    uuid = @uuid unless uuid
    delete("/consumers/#{uuid}")
  end

  def revoke_all_entitlements()
    delete("/consumers/#{@uuid}/entitlements")
  end

  def autoheal_org(owner_key)
    # Note that this method returns an array of JobDetails and
    # not just a single JobDetail.
    post("/owners/#{owner_key}/entitlements")
  end

  def list_products
    get("/products")
  end

  def create_content(name, id, label, type, vendor,
      params={}, post=true)

    metadata_expire = params[:metadata_expire] || nil
    required_tags = params[:required_tags] || nil
    content_url = params[:content_url] || ""
    arches = params[:arches] || ""
    gpg_url = params[:gpg_url] || ""
    modified_product_ids = params[:modified_products] || []

    content = {
      'name' => name,
      'id' => id,
      'label' => label,
      'type' => type,
      'vendor' => vendor,
      'contentUrl' => content_url,
      'arches' => arches,
      'gpgUrl' => gpg_url,
      'modifiedProductIds' => modified_product_ids
    }
    content['metadataExpire'] = metadata_expire if not metadata_expire.nil?
    content['requiredTags'] = required_tags if not required_tags.nil?
    if post
      post("/content", content)
    else
      return content
    end
  end

  def create_batch_content(contents=[])
    post("/content/batch", contents)
  end

  def list_content
    get("/content")
  end

  def get_content(content_id)
    get("/content/#{content_id}")
  end

  def delete_content(content_id)
    delete("/content/#{content_id}")
  end

  def add_content_to_product(product_id, content_id, enabled=true)
    post("/products/#{product_id}/content/#{content_id}?enabled=#{enabled}")
  end

  def add_batch_content_to_product(product_id, content_ids, enabled=true)
    data = {}
    content_ids.each do |id|
      data[id] = enabled
    end
    post("/products/#{product_id}/batch_content", data)
  end

  def remove_content_from_product(product_id, content_id)
    delete("/products/#{product_id}/content/#{content_id}")
  end

  def add_product_reliance(product_id, rely_id)
    post("/products/#{product_id}/reliance/#{rely_id}")
  end

  def remove_product_reliance(product_id, rely_id)
    delete("/products/#{product_id}/reliance/#{rely_id}")
  end

  # Promote content to a particular environment.
  #
  # The promotions list should contain hashes like:
  # {
  #   :contentId => contentId,
  #   :enabled => enabled,
  # }
  #
  # Skip the enabled field entirely if you would prefer to just use the default
  # enabled flag from the content.
  def promote_content(env_id, content_promotions)
    url = "/environments/#{env_id}/content"
    post(url, content_promotions)
  end

  # Demomote content from a particular environment.
  #
  # Pass the actual content IDs here, rather than the ID assigned to the
  # EnvironmentContent object.
  def demote_content(env_id, content_ids)
    url = "/environments/#{env_id}/content?"
    content_ids.each do |cid|
      url << "content=#{cid}&"
    end
    delete(url)
  end

  def get_product_owners(product_ids)
    url = "/products/owners?"
    product_ids.each do |pid|
      url << "product=#{pid}&"
    end
    get(url)
  end

  def refresh_pools_for_product(product_id, immediate=false, lazy_regen=true)
    return async_call(immediate) do
      url="/products/#{product_id}/subscriptions?"
      url += "lazy_regen=false&" if !lazy_regen
      put(url)
    end
  end

  def create_product(id, name, params={})

    multiplier = params[:multiplier] || 1
    attributes = params[:attributes] || {}
    dependentProductIds = params[:dependentProductIds] || []
    relies_on = params[:relies_on] || []
    #if product don't have type attributes, create_product will fail on server
    #side.
    attributes['type'] = 'SVC' if attributes['type'].nil?
    product = {
      'name' => name,
      'id' => id,
      'multiplier' => multiplier,
      'attributes' => attributes.collect {|k,v| {'name' => k, 'value' => v}},
      'dependentProductIds' => dependentProductIds,
      'reliesOn' => relies_on
    }

    post("/products", product)
  end

  def update_product(product_id, params={})

    product = {
      :id => product_id
    }

    product[:name] = params[:name] if params[:name]
    product[:multiplier] = params[:multiplier] if params[:multiplier]
    product[:attributes] = params[:attributes] if params[:attributes]
    product[:dependentProductIds] = params[:dependentProductIds] if params[:dependentProductIds]
    product[:relies_on] = params[:relies_on] if params[:relies_on]

    put("/products/#{product_id}", product)
  end

  def get_product(product_id)
    get("/products/#{product_id}")
  end

  def delete_product(product_id)
    delete("/products/#{product_id}")
  end

  def get_product_cert(product_id)
    get("/products/#{product_id}/certificate")
  end

  # TODO: Should we change these to bind to better match terminology?
  def consume_pool(pool, params={})
    quantity = params[:quantity] || nil
    uuid = params[:uuid] || @uuid
    async = params[:async] || nil
    path = "/consumers/#{uuid}/entitlements?pool=#{pool}"
    path << "&quantity=#{quantity}" if quantity
    path << "&async=#{async}" if async

    post(path)
  end

  def consume_product(product=nil, params={})
    quantity = params[:quantity] || nil
    uuid = params[:uuid] || @uuid
    async = params[:async] || nil
    entitle_date = params[:entitle_date] || nil
    path = "/consumers/#{uuid}/entitlements?"
    path << "product=#{product}&" if product
    path << "quantity=#{quantity}&" if quantity
    path << "async=#{async}&" if async
    path << "entitle_date=#{entitle_date}" if entitle_date

    post(path)
  end

  # TODO: Could also fetch from /entitlements, a bit ambiguous:
  def list_entitlements(params={})
    uuid = params[:uuid] || @uuid

    path = "/consumers/#{uuid}/entitlements?"
    path << "product=#{params[:product_id]}&" if params[:product_id]
    path << "page=#{params[:page]}&" if params[:page]
    path << "per_page=#{params[:per_page]}&" if params[:per_page]
    path << "order=#{params[:order]}&" if params[:order]
    path << "sort_by=#{params[:sort_by]}&" if params[:sort_by]
    results = get(path)
    return results
  end

  def list_rules()
    get_text("/rules")
  end

  def upload_rules(rule_set)
    post_text("/rules/", rule_set)
  end

  def delete_rules()
    delete("/rules")
  end

  def list_consumers(args={})
    query = "/consumers?"

    # Ideally, call this method with an owner parameter. Only
    # super admins will be able to call without and list all
    # consumers.
    query = "/owners/#{args[:owner]}/consumers?" if args[:owner]

    query << "username=#{args[:username]}&" if args[:username]
    query << "type=#{args[:type]}&" if args[:type]
    query << "page=#{args[:page]}&" if args[:page]
    query << "per_page=#{args[:per_page]}&" if args[:per_page]
    query << "order=#{args[:order]}&" if args[:order]
    query << "sort_by=#{args[:sort_by]}&" if args[:sort_by]
    # We could join("&") but that would not leave a trailing ampersand
    # which is nice for the next person who needs to add an argument to
    # the query.
    query << args[:uuids].map {|uuid| "uuid=#{uuid}&"}.join("") if args[:uuids]
    get(query)
  end

  def list_owner_consumers(owner_key)
    query = "/owners/#{owner_key}/consumers"
    get(query)
  end

  def get_consumer(consumer_id=nil)
    consumer_id ||= @uuid
    get("/consumers/#{consumer_id}")
  end

  def get_compliance(consumer_id=nil, on_date=nil)
    consumer_id ||= @uuid
    query = "/consumers/#{consumer_id}/compliance"
    if on_date
        query << "?on_date=#{on_date}"
    end
    get(query)
  end

  def get_compliance_list(consumer_ids=nil)
    consumer_ids ||= [@uuid]
    query = "/consumers/compliance?"
    query << consumer_ids.map {|uuid| "uuid=#{uuid}"}.join("&")
    get(query)
  end

  def get_consumer_host(consumer_id=nil)
    consumer_id ||= @uuid
    get("/consumers/#{consumer_id}/host")
  end

  def get_consumer_guests(consumer_id=nil)
    consumer_id ||= @uuid
    get("/consumers/#{consumer_id}/guests")
  end

  def unbind_entitlement(eid, params={})
    uuid = params[:uuid] || @uuid
    delete("/consumers/#{uuid}/entitlements/#{eid}")
  end

  def autobind_dryrun(consumer_id, service_level=nil)
    consumer_id ||= @uuid
    query = "/consumers/#{consumer_id}/entitlements/dry-run"
    query << "?service_level=#{service_level}" if service_level
    get(query)
  end

  def list_subscriptions(owner_key, params={})
    results = get("/owners/#{owner_key}/subscriptions")
    return results
  end

  def get_subscription(sub_id)
    return get("/subscriptions/#{sub_id}")
  end

  def get_subscription_cert(sub_id)
    return get_text("/subscriptions/#{sub_id}/cert", 'text/plain')
  end

  def get_subscription_cert_by_ent_id(ent_id)
    return get("/entitlements/#{ent_id}/upstream_cert")
  end

  def create_subscription(owner_key, product_id, quantity=1,
                          provided_products=[], contract_number='',
                          account_number='', order_number='',
                          start_date=nil, end_date=nil, params={})
    start_date ||= Date.today
    end_date ||= start_date + 365

    subscription = {
      'startDate' => start_date,
      'endDate'   => end_date,
      'quantity'  =>  quantity,
      'accountNumber' => account_number,
      'orderNumber' => order_number,
      'product' => { 'id' => product_id },
      'providedProducts' => provided_products.collect { |pid| {'id' => pid} },
      'contractNumber' => contract_number
    }

    if params['derived_product_id']
      subscription['derivedProduct'] = { 'id' => params['derived_product_id'] }
    end

    if params['derived_provided_products']
      subscription['derivedProvidedProducts'] = params['derived_provided_products'].collect { |pid| {'id' => pid} }
    end

    return post("/owners/#{owner_key}/subscriptions", subscription)
  end

  def update_subscription(subscription)
    return put("/owners/subscriptions", subscription)
  end

  def delete_subscription(subscription_id)
    return delete("/subscriptions/#{subscription_id}")
  end

  def list_activation_keys(owner_key=nil)
    if owner_key.nil?
      return get("/activation_keys")
    end
    return get("/owner/#{owner_key}/activation_keys")
  end

  def create_activation_key(owner_key, name)
    key = {
      :name => name,
    }
    return post("/owners/#{owner_key}/activation_keys", key)
  end

  def get_activation_key(key_id)
    return get("/activation_keys/#{key_id}")
  end

  def create_environment(owner_key, env_id, env_name, description=nil)
    env = {
      :id => env_id,
      :name => env_name,
      :description => description,
    }
    return post("/owners/#{owner_key}/environments", env)
  end

  def list_environments(owner_key, env_name=nil)
    path = "/owners/#{owner_key}/environments"
    path << "?name=#{env_name}&" if env_name
    return get(path)
  end

  def get_environment(env_id)
    return get("/environments/#{env_id}")
  end

  def delete_environment(env_id)
    return delete("/environments/#{env_id}")
  end

  def update_activation_key(key)
    return put("/activation_keys/#{key['id']}", key)
  end

  def delete_activation_key(key_id)
    return delete("/activation_keys/#{key_id}")
  end

  def activation_key_pools(key_id)
    return get("/activation_keys/#{key_id}/pools")
  end

  def add_pool_to_key(key_id, pool_id, quantity=nil)
    if(quantity)
      return post("/activation_keys/#{key_id}/pools/#{pool_id}?quantity=#{quantity}")
    else
      return post("/activation_keys/#{key_id}/pools/#{pool_id}")
    end
  end

  def remove_pool_from_key(key_id, pool_id)
    return delete("/activation_keys/#{key_id}/pools/#{pool_id}")
  end

  def list_certificates(serials = [])
    path = "/consumers/#{@uuid}/certificates"
    path += "?serials=" + serials.join(",") if serials.length > 0
    return get(path)
  end

  def export_certificates(dest_dir, serials = [])
    path = "/consumers/#{@uuid}/certificates"
    path += "?serials=" + serials.join(",") if serials.length > 0
    begin
      get_file(path, dest_dir)
    rescue Exception => e
      puts e.response
    end
  end

  def regenerate_entitlement_certificates(lazy_regen=true)
    url = "/consumers/#{@uuid}/certificates?"
    url += "?lazy_regen=false" if !lazy_regen
    return put(url)
  end

  def regenerate_entitlement_certificates_for_product(product_id, immediate=false, lazy_regen=true)
    return async_call(immediate) do
      url = "/entitlements/product/#{product_id}"
      url += "?lazy_regen=false" if !lazy_regen
      put(url)
    end
  end

  def regenerate_entitlement_certificates_for_entitlement(entitlement_id, consumer_uuid=nil)
    consumer_uuid ||= @uuid
    return put("/consumers/#{consumer_uuid}/certificates?entitlement=#{entitlement_id}")
  end

  def regenerate_identity_certificate(uuid=nil)
    uuid ||= @uuid

    new_consumer = post("/consumers/#{uuid}")
    create_ssl_client(new_consumer.idCert.cert, new_consumer.idCert.key)
  end

  def get_status
    return get("/status/")
  end

  def list_certificate_serials
    return get("/consumers/#{@uuid}/certificates/serials")
  end

  def get_serial(serial_id)
    get("/serials/#{serial_id}")
  end

  def list_consumer_events(consumer_id)
    get("/consumers/#{consumer_id}/events")
  end

  def list_consumer_events_atom(consumer_id)
    get_text("/consumers/#{consumer_id}/atom")
  end

  def list_events
    get '/events'
  end

  def list_imports(owner_key)
    get "/owners/#{owner_key}/imports"
  end

  def list_jobs(owner_key)
    get "/jobs?owner=#{owner_key}"
  end

  def get_job(job_id)
    get "/jobs/#{job_id}"
  end

  def cancel_job(job_id)
    delete "/jobs/#{job_id}"
  end

  def import(owner_key, filename, params = {})
    path = "/owners/#{owner_key}/imports?"
    if params.has_key? :force
      if params[:force].kind_of? Array
        # New style, array of conflict keys to force:
        params[:force].each do |f|
          path += "force=#{f}&"
        end
      else
        # Old style, force=true/false:
        path += "force=#{force}"
      end
    end
    post_file path, File.new(filename)
  end

  def undo_import(owner_key)
    path = "/owners/#{owner_key}/imports"
    delete(path)
  end

  def generate_statistics()
    put "/statistics/generate"
  end

  def get_owner_perpool(owner_id, pool_id, val_type)
    return get "/owners/#{owner_id}/statistics/PERPOOL/#{val_type}?reference=#{pool_id}"
  end

  def get_owner_perproduct(owner_id, prod_id, val_type)
    return get "/owners/#{owner_id}/statistics/PERPRODUCT/#{val_type}?reference=#{prod_id}"
  end

  def get_consumer_count(owner_id)
    return get "/owners/#{owner_id}/statistics/TOTALCONSUMERS"
  end

  def get_subscription_count_raw(owner_id)
    return get "/owners/#{owner_id}/statistics/TOTALSUBSCRIPTIONCOUNT/RAW"
  end

  def get_subscription_consumed_count_raw(owner_id)
    return get "/owners/#{owner_id}/statistics/TOTALSUBSCRIPTIONCONSUMED/RAW"
  end

  def get_subscription_consumed_count_percentage(owner_id)
    return get "/owners/#{owner_id}/statistics/TOTALSUBSCRIPTIONCONSUMED/PERCENTAGECONSUMED"
  end

  def get_system_physical_count(owner_id)
    return get "/owners/#{owner_id}/statistics/SYSTEM/PHYSICAL"
  end

  def get_system_virtual_count(owner_id)
    return get "/owners/#{owner_id}/statistics/SYSTEM/VIRTUAL"
  end

  def get_perpool(pool_id, val_type)
    return get "/pools/#{pool_id}/statistics/#{val_type}"
  end

  def get_perproduct(prod_id, val_type)
    return get "/products/#{prod_id}/statistics/#{val_type}"
  end

  def get_crl
    OpenSSL::X509::CRL.new(get_text('/crl'))
  end

  def get_guests(consumer_id)
    get("/consumers/#{consumer_id}/guests")
  end

  def get(uri, accept_header = :json)
    puts ("GET #{uri}") if @verbose
    response = get_client(uri, Net::HTTP::Get, :get)[URI.escape(uri)].get \
      :accept => accept_header
    return JSON.parse(response.body)
  end

  def create_distributor_version(name, display_name, capabilities=[])
    version =  {
      'name' => name,
      'displayName' => display_name,
      'capabilities' => capabilities.collect { |name| {'name' => name} }
    }
    post('/distributor_versions', version)
  end

  def update_distributor_version(id, name, display_name, capabilities=[])
    version =  {
      'name' => name,
      'displayName' => display_name,
      'capabilities' => capabilities.collect { |name| {'name' => name} }
    }
    put("/distributor_versions/#{id}", version)
  end

  def delete_distributor_version(id)
    delete("/distributor_versions/#{id}")
  end

  def get_distributor_versions(name_search = nil, capability = nil)
    query = "/distributor_versions"
    query << "?" if name_search or capability
    query << "name_search=#{name_search}" if name_search
    query << "&" if name_search and capability
    query << "capability=#{capability}" if capability
    get(query)
  end

<<<<<<< HEAD
  def create_content_delivery_network(key, name, url, cert=nil)
    cdn =  {
      'key' => key,
      'name' => name,
      'url' => url,
      'certificate' => cert
    }
    post('/content_delivery_network', cdn)
  end

  def update_content_delivery_network(key, name, url, cert=nil)
    cdn =  {
      'name' => name,
      'url' => url,
      'certificate' => cert
    }
    put("/content_delivery_network/#{key}", cdn)
  end

  def delete_content_delivery_network(key)
    delete("/content_delivery_network/#{key}")
  end

  def get_content_delivery_networks()
    get("/content_delivery_network")
=======
  def add_content_overrides(uuid, overrides=[])
    put("consumers/#{uuid}/content_overrides", overrides)
  end

  def delete_content_overrides(uuid, overrides=[])
    delete("consumers/#{uuid}/content_overrides", overrides)
  end

  def get_content_overrides(uuid)
    get("consumers/#{uuid}/content_overrides")
>>>>>>> c5c9be0e
  end

  # Assumes a zip archive currently. Returns filename (random#.zip) of the
  # temp file created.
  def get_file(uri, dest_dir)
    response = get_client(uri, Net::HTTP::Get, :get)[URI.escape(uri)].get :accept => "application/zip"
    filename = response.headers[:content_disposition] == nil ? "tmp_#{rand}.zip" : response.headers[:content_disposition].split("filename=")[1]
    filename = File.join(dest_dir, filename)
    File.open(filename, 'w') { |f| f.write(response.body) }
    filename
  end

  def get_text(uri, accept_header = nil)
    if accept_header.nil?
      response = get_client(uri, Net::HTTP::Get, :get)[URI.escape(uri)].get :content_type => 'text/plain'
    else
      response = get_client(uri, Net::HTTP::Get, :get)[URI.escape(uri)].get :content_type => 'text/plain', :accept => accept_header
    end
    return (response.body)
  end

  def post(uri, data=nil)
    puts ("POST #{uri} #{data}") if @verbose
    data = data.to_json if not data.nil?
    response = get_client(uri, Net::HTTP::Post, :post)[URI.escape(uri)].post(
      data, :content_type => :json, :accept => :json)
    return JSON.parse(response.body) unless response.body.empty?
  end

  def post_file(uri, file=nil)
    response = get_client(uri, Net::HTTP::Post, :post)[URI.escape(uri)].post(:import => file)
    return JSON.parse(response.body) unless response.body.empty?
  end

  def post_text(uri, data=nil)
    response = get_client(uri, Net::HTTP::Post, :post)[URI.escape(uri)].post(data, :content_type => 'text/plain', :accept => 'text/plain' )
    return response.body
  end

  def put(uri, data=nil)
    puts ("PUT #{uri} #{data}") if @verbose
    data = data.to_json if not data.nil?
    response = get_client(uri, Net::HTTP::Put, :put)[uri].put(
      data, :content_type => :json, :accept => :json)

    return JSON.parse(response.body) unless response.body.empty?
  end

  def delete(uri, data=nil)
    puts ("DELETE #{uri}") if @verbose
    client = get_client(uri, Net::HTTP::Delete, :delete)
    client.options[:payload] = data.to_json if not data.nil?
    response = client[URI.escape(uri)].delete(:content_type => :json, :accepts => :json)
    return JSON.parse(response.body) unless response.body.empty?
  end

  

  protected

  # Overridden by sub-classes that need to do more advanced things:
  def get_client(uri, http_type, method)
    return @client
  end

  private

  def create_basic_client(username=nil, password=nil)
    @client = RestClient::Resource.new(@base_url,
                                       :user => username, :password => password,
                                       :headers => {:accept_language => @lang})
  end

  def create_ssl_client(cert, key)
    @identity_certificate = OpenSSL::X509::Certificate.new(cert)
    @identity_key = OpenSSL::PKey::RSA.new(key)
    @uuid = @identity_certificate.subject.to_s.scan(/\/CN=([^\/=]+)/)[0][0]

    @client = RestClient::Resource.new(@base_url,
                                       :ssl_client_cert => @identity_certificate,
                                       :ssl_client_key => @identity_key,
                                       :headers => {:accept_language => @lang})
  end

  def create_trusted_consumer_client(uuid)
    @uuid = uuid
    @client = RestClient::Resource.new(@base_url,
                                       :headers => {"cp-consumer" => uuid,
                                                    :accept_language => @lang}
                                        )
  end

  def create_trusted_user_client(username)
    @username = username
    @client = RestClient::Resource.new(@base_url,
                                       :headers => {"cp-user" => username,
                                                    :accept_language => @lang}
                                        )
  end

end

class OauthCandlepinApi < Candlepin

  def initialize(username, password, oauth_consumer_key, oauth_consumer_secret, params={})

    @oauth_consumer_key = oauth_consumer_key
    @oauth_consumer_secret = oauth_consumer_secret

    host = params[:host] || 'localhost'
    port = params[:port] || 8443
    lang = params[:lang] || nil
    super(username, password, nil, nil, host, port, lang, nil, false)
  end

  protected

  # OAuth implementation of this method creates a new REST resource for
  # each request to do the signing and add appropriate headers.
  def get_client(uri, http_type, method)
    final_url = @base_url + URI.escape(uri)
    params = {
      :site => @base_url,
      :http_method => method,
      :request_token_path => "",
      :authorize_path => "",
      :access_token_path => ""}
    #params[:ca_file] = self.ca_cert_file unless self.ca_cert_file.nil?

    consumer = OAuth::Consumer.new(@oauth_consumer_key,
      @oauth_consumer_secret, params)
    request = http_type.new(final_url)
    consumer.sign!(request)
    headers = {
      'Authorization' => request['Authorization'],
      'accept_language' => @lang,
      'cp-user' => 'admin'
    }

    # Creating a new client for every request:
    client = RestClient::Resource.new(@base_url,
      :headers => headers)
    return client
  end
end<|MERGE_RESOLUTION|>--- conflicted
+++ resolved
@@ -1001,7 +1001,6 @@
     get(query)
   end
 
-<<<<<<< HEAD
   def create_content_delivery_network(key, name, url, cert=nil)
     cdn =  {
       'key' => key,
@@ -1027,7 +1026,7 @@
 
   def get_content_delivery_networks()
     get("/content_delivery_network")
-=======
+
   def add_content_overrides(uuid, overrides=[])
     put("consumers/#{uuid}/content_overrides", overrides)
   end
@@ -1038,7 +1037,6 @@
 
   def get_content_overrides(uuid)
     get("consumers/#{uuid}/content_overrides")
->>>>>>> c5c9be0e
   end
 
   # Assumes a zip archive currently. Returns filename (random#.zip) of the
